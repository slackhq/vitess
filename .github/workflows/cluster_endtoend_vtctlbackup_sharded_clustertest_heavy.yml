--- conflicted
+++ resolved
@@ -16,10 +16,7 @@
     name: Run endtoend tests on Cluster (vtctlbackup_sharded_clustertest_heavy)
     runs-on:
       group: vitess-ubuntu20
-<<<<<<< HEAD
-=======
     timeout-minutes: 45
->>>>>>> 0a2ef831
 
     steps:
     - name: Check out code
