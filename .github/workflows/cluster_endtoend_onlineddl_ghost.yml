--- conflicted
+++ resolved
@@ -18,12 +18,8 @@
 jobs:
   build:
     name: Run endtoend tests on Cluster (onlineddl_ghost)
-<<<<<<< HEAD
     runs-on:
       group: vitess-ubuntu20
-=======
-    runs-on: ubuntu-latest
->>>>>>> 087964bd
 
     steps:
     - name: Skip CI
@@ -78,15 +74,11 @@
       if: steps.skip-workflow.outputs.skip-workflow == 'false' && steps.changes.outputs.end_to_end == 'true'
       uses: actions/setup-go@v5
       with:
-<<<<<<< HEAD
-        go-version: 1.22.5
+        go-version: 1.22.8
 
     - name: Setup github.com/slackhq/vitess-addons access token
       if: steps.skip-workflow.outputs.skip-workflow == 'false' && steps.changes.outputs.end_to_end == 'true'
       run: git config --global url.https://$GH_ACCESS_TOKEN@github.com/.insteadOf https://github.com/
-=======
-        go-version: 1.22.8
->>>>>>> 087964bd
 
     - name: Set up python
       if: steps.skip-workflow.outputs.skip-workflow == 'false' && steps.changes.outputs.end_to_end == 'true'
