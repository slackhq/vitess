--- conflicted
+++ resolved
@@ -18,12 +18,8 @@
 jobs:
   test:
     name: Unit Test (mysql80)
-<<<<<<< HEAD
     runs-on:
       group: vitess-ubuntu20
-=======
-    runs-on: ubuntu-latest
->>>>>>> 087964bd
 
     steps:
     - name: Skip CI
@@ -75,15 +71,11 @@
       if: steps.skip-workflow.outputs.skip-workflow == 'false' && steps.changes.outputs.unit_tests == 'true'
       uses: actions/setup-go@v5
       with:
-<<<<<<< HEAD
-        go-version: 1.22.5
+        go-version: 1.22.8
 
     - name: Setup github.com/slackhq/vitess-additions access token
       if: steps.skip-workflow.outputs.skip-workflow == 'false' && steps.changes.outputs.unit_tests == 'true'
       run: git config --global url.https://$GH_ACCESS_TOKEN@github.com/.insteadOf https://github.com/
-=======
-        go-version: 1.22.8
->>>>>>> 087964bd
 
     - name: Set up python
       if: steps.skip-workflow.outputs.skip-workflow == 'false' && steps.changes.outputs.unit_tests == 'true'
