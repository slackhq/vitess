name: Backups - Manual - Upgrade Downgrade Testing
on:
  push:
  pull_request:

concurrency:
  group: format('{0}-{1}', ${{ github.ref }}, 'Upgrade Downgrade Testing - Backups - Manual')
  cancel-in-progress: true

permissions: read-all

jobs:

  # This job usually execute in ± 20 minutes
  upgrade_downgrade_test_manual:
    timeout-minutes: 40
    name: Run Upgrade Downgrade Test - Backups - Manual
    runs-on:
      group: vitess-ubuntu20
    env:
      GOPRIVATE: github.com/slackhq/vitess-addons
      GH_ACCESS_TOKEN: ${{ secrets.GH_ACCESS_TOKEN }}

    steps:
    - name: Skip CI
      run: |
        if [[ "${{contains( github.event.pull_request.labels.*.name, 'Skip CI')}}" == "true" ]]; then
          echo "skipping CI due to the 'Skip CI' label"
          exit 1
        fi

    - name: Check if workflow needs to be skipped
      id: skip-workflow
      run: |
        skip='false'
        echo Skip ${skip}
        echo "skip-workflow=${skip}" >> $GITHUB_OUTPUT

    # Checkout to this build's commit
    - name: Checkout to commit's code
      if: steps.skip-workflow.outputs.skip-workflow == 'false'
      uses: actions/checkout@v4
      with:
        fetch-depth: 0

    - name: Set output with latest release branch
      id: output-previous-release-ref
      if: steps.skip-workflow.outputs.skip-workflow == 'false'
      run: |
        previous_release_ref=$(./tools/get_previous_release.sh ${{github.base_ref}} ${{github.ref}})
        echo $previous_release_ref
        echo "previous_release_ref=${previous_release_ref}" >> $GITHUB_OUTPUT

    - name: Check for changes in relevant files
      if: steps.skip-workflow.outputs.skip-workflow == 'false'
      uses: dorny/paths-filter@v3.0.1
      id: changes
      with:
        token: ''
        filters: |
          end_to_end:
            - 'go/**'
            - 'go/**/*.go'
            - 'test.go'
            - 'Makefile'
            - 'build.env'
            - 'go.sum'
            - 'go.mod'
            - 'proto/*.proto'
            - 'tools/**'
            - 'config/**'
            - 'bootstrap.sh'
            - '.github/workflows/upgrade_downgrade_test_backups_manual.yml'
            - 'examples/**'

    - name: Set up Go
      if: steps.skip-workflow.outputs.skip-workflow == 'false' && steps.changes.outputs.end_to_end == 'true'
      uses: actions/setup-go@v5
      with:
        go-version: 1.22.5
<<<<<<< HEAD

    - name: Setup github.com/slackhq/vitess-additions access token
      run: git config --global url.https://$GH_ACCESS_TOKEN@github.com/.insteadOf https://github.com/
=======
>>>>>>> 365c4ca0

    - name: Set up python
      if: steps.skip-workflow.outputs.skip-workflow == 'false' && steps.changes.outputs.end_to_end == 'true'
      uses: actions/setup-python@v5

    - name: Tune the OS
      if: steps.skip-workflow.outputs.skip-workflow == 'false' && steps.changes.outputs.end_to_end == 'true'
      run: |
        sudo sysctl -w net.ipv4.ip_local_port_range="22768 65535"

    - name: Get base dependencies
      if: steps.skip-workflow.outputs.skip-workflow == 'false' && steps.changes.outputs.end_to_end == 'true'
      run: |
        sudo DEBIAN_FRONTEND="noninteractive" apt-get update
        # Uninstall any previously installed MySQL first
        sudo systemctl stop apparmor
        sudo DEBIAN_FRONTEND="noninteractive" apt-get remove -y --purge mysql-server mysql-client mysql-common
        sudo apt-get -y autoremove
        sudo apt-get -y autoclean
        sudo deluser mysql
        sudo rm -rf /var/lib/mysql
        sudo rm -rf /etc/mysql

        # Install MySQL 8.0
        sudo apt-key adv --keyserver keyserver.ubuntu.com --recv-keys A8D3785C
        wget -c https://dev.mysql.com/get/mysql-apt-config_0.8.29-1_all.deb
        echo mysql-apt-config mysql-apt-config/select-server select mysql-8.0 | sudo debconf-set-selections
        sudo DEBIAN_FRONTEND="noninteractive" dpkg -i mysql-apt-config*
        sudo apt-get update
        sudo DEBIAN_FRONTEND="noninteractive" apt-get install -y mysql-server mysql-client

        # Install everything else we need, and configure
        sudo apt-get install -y make unzip g++ etcd curl git wget eatmydata grep
        sudo service mysql stop
        sudo service etcd stop
        sudo bash -c "echo '/usr/sbin/mysqld { }' > /etc/apparmor.d/usr.sbin.mysqld" # https://bugs.launchpad.net/ubuntu/+source/mariadb-10.1/+bug/1806263
        sudo ln -s /etc/apparmor.d/usr.sbin.mysqld /etc/apparmor.d/disable/
        sudo apparmor_parser -R /etc/apparmor.d/usr.sbin.mysqld || echo "could not remove mysqld profile"

        # install JUnit report formatter
        go install github.com/vitessio/go-junit-report@HEAD

        wget https://repo.percona.com/apt/percona-release_latest.$(lsb_release -sc)_all.deb
        sudo apt-get install -y gnupg2
        sudo dpkg -i percona-release_latest.$(lsb_release -sc)_all.deb
<<<<<<< HEAD
        sudo percona-release enable-only pxb-24
=======
        sudo percona-release enable-only tools
>>>>>>> 365c4ca0
        sudo apt-get update
        sudo apt-get install -y percona-xtrabackup-80

    # Checkout to the last release of Vitess
    - name: Checkout to the other version's code (${{ steps.output-previous-release-ref.outputs.previous_release_ref }})
      if: steps.skip-workflow.outputs.skip-workflow == 'false' && steps.changes.outputs.end_to_end == 'true'
      uses: actions/checkout@v4
      with:
        ref: ${{ steps.output-previous-release-ref.outputs.previous_release_ref }}

    - name: Get dependencies for the last release
      if: steps.skip-workflow.outputs.skip-workflow == 'false' && steps.changes.outputs.end_to_end == 'true'
      run: |
        go mod download

    - name: Building last release's binaries
      if: steps.skip-workflow.outputs.skip-workflow == 'false' && steps.changes.outputs.end_to_end == 'true'
      timeout-minutes: 5
      run: |
        source build.env
        NOVTADMINBUILD=1 make build
        mkdir -p /tmp/vitess-build-other/
        cp -R bin /tmp/vitess-build-other/
        rm -Rf bin/*

    # Checkout to this build's commit
    - name: Checkout to commit's code
      if: steps.skip-workflow.outputs.skip-workflow == 'false' && steps.changes.outputs.end_to_end == 'true'
      uses: actions/checkout@v4

    - name: Get dependencies for this commit
      if: steps.skip-workflow.outputs.skip-workflow == 'false' && steps.changes.outputs.end_to_end == 'true'
      run: |
        go mod download

    - name: Run make minimaltools
      if: steps.skip-workflow.outputs.skip-workflow == 'false' && steps.changes.outputs.end_to_end == 'true'
      run: |
        make minimaltools

    - name: Building the binaries for this commit
      if: steps.skip-workflow.outputs.skip-workflow == 'false' && steps.changes.outputs.end_to_end == 'true'
      timeout-minutes: 5
      run: |
        source build.env
        NOVTADMINBUILD=1 make build
        mkdir -p /tmp/vitess-build-current/
        cp -R bin /tmp/vitess-build-current/

    # We create a sharded Vitess cluster following the local example.
    # We also insert a few rows in our three tables.
    - name: Create the example Vitess cluster with all components using version N
      if: steps.skip-workflow.outputs.skip-workflow == 'false' && steps.changes.outputs.end_to_end == 'true'
      timeout-minutes: 10
      run: |
        source build.env ; cd examples/backups
        ./start_cluster.sh

    # Taking a backup
    - name: Take a backup of all the shards
      if: steps.skip-workflow.outputs.skip-workflow == 'false' && steps.changes.outputs.end_to_end == 'true'
      timeout-minutes: 5
      run: |
        source build.env ; cd examples/backups
        ./take_backups.sh

    # We insert more data in every table after the backup.
    # When we restore the backup made in the previous step, we do not want to see the rows we are about to insert now.
    # The initial number of rows for each table is:
    #     - customer: 5
    #     - product:  2
    #     - corder:   5
    # We shall see the same number of rows after restoring the backup.
    - name: Insert more data after the backup
      if: steps.skip-workflow.outputs.skip-workflow == 'false' && steps.changes.outputs.end_to_end == 'true'
      run: |
        source build.env ; cd examples; source ./common/env.sh

        echo "insert into customer(email) values('new_user_1@domain.com');" | mysql
        echo "insert into product(sku, description, price) values('SKU-1009', 'description', 89);" | mysql
        echo "insert into corder(customer_id, sku, price) values(1, 'SKU-1009', 100);" | mysql

    # Stop all the tablets and remove their data
    - name: Stop tablets
      if: steps.skip-workflow.outputs.skip-workflow == 'false' && steps.changes.outputs.end_to_end == 'true'
      timeout-minutes: 10
      run: |
        source build.env ; cd examples/backups
        ./stop_tablets.sh

    # We downgrade: we use the version N-1 of vttablet
    - name: Downgrade - Swap binaries, use VTTablet N-1
      if: steps.skip-workflow.outputs.skip-workflow == 'false' && steps.changes.outputs.end_to_end == 'true'
      run: |
        source build.env

        rm -f $PWD/bin/vttablet $PWD/bin/mysqlctl $PWD/bin/mysqlctld
        cp /tmp/vitess-build-other/bin/vttablet $PWD/bin/vttablet
        cp /tmp/vitess-build-other/bin/mysqlctl $PWD/bin/mysqlctl
        cp /tmp/vitess-build-other/bin/mysqlctld $PWD/bin/mysqlctld
        vttablet --version

    # Starting the tablets again, they will automatically start restoring the last backup.
    - name: Start new tablets and restore
      if: steps.skip-workflow.outputs.skip-workflow == 'false' && steps.changes.outputs.end_to_end == 'true'
      timeout-minutes: 10
      run: |
        source build.env ; cd examples/backups
        ./restart_tablets.sh
        # give enough time to the tablets to restore the backup
        sleep 90

    # Count the number of rows in each table to make sure the restoration is successful.
    - name: Assert the number of rows in every table
      if: steps.skip-workflow.outputs.skip-workflow == 'false' && steps.changes.outputs.end_to_end == 'true'
      run: |
        source build.env ; cd examples ; source ./common/env.sh

        echo "select count(sku) from product;" | mysql 2>&1| grep 2
        echo "select count(email) from customer;" | mysql 2>&1| grep 5
        echo "select count(sku) from corder;" | mysql 2>&1| grep 5

    # We insert one more row in every table.
    - name: Insert more rows in the tables
      if: steps.skip-workflow.outputs.skip-workflow == 'false' && steps.changes.outputs.end_to_end == 'true'
      run: |
        source build.env ; cd examples ; source ./common/env.sh

        echo "insert into customer(email) values('new_user_2@domain.com');" | mysql
        echo "insert into product(sku, description, price) values('SKU-1011', 'description', 111);" | mysql
        echo "insert into corder(customer_id, sku, price) values(1, 'SKU-1011', 111);" | mysql

    # Taking a second backup of the cluster.
    - name: Take a second backup of all the shards
      if: steps.skip-workflow.outputs.skip-workflow == 'false' && steps.changes.outputs.end_to_end == 'true'
      timeout-minutes: 10
      run: |
        source build.env ; cd examples/backups
        ./take_backups.sh

    # We upgrade: we swap binaries and use the version N of the tablet.
    - name: Upgrade - Swap binaries, use VTTablet N
      if: steps.skip-workflow.outputs.skip-workflow == 'false' && steps.changes.outputs.end_to_end == 'true'
      run: |
        source build.env

        rm -f $PWD/bin/vttablet $PWD/bin/mysqlctl $PWD/bin/mysqlctld
        cp /tmp/vitess-build-current/bin/vttablet $PWD/bin/vttablet
        cp /tmp/vitess-build-current/bin/mysqlctl $PWD/bin/mysqlctl
        cp /tmp/vitess-build-current/bin/mysqlctld $PWD/bin/mysqlctld
        vttablet --version

    # Starting the tablets again and restoring the previous backup.
    - name: Start new tablets and restore
      if: steps.skip-workflow.outputs.skip-workflow == 'false' && steps.changes.outputs.end_to_end == 'true'
      timeout-minutes: 10
      run: |
        source build.env ; cd examples/backups
        ./upgrade_cluster.sh

    # We count the number of rows in every table to check that the restore step was successful.
    - name: Assert the number of rows in every table
      if: steps.skip-workflow.outputs.skip-workflow == 'false' && steps.changes.outputs.end_to_end == 'true'
      run: |
        source build.env ; cd examples ; source ./common/env.sh

        echo "select count(sku) from product;" | mysql 2>&1| grep 3
        echo "select count(email) from customer;" | mysql 2>&1| grep 6
        echo "select count(sku) from corder;" | mysql 2>&1| grep 6

    - name: Stop the Vitess cluster
      if: always() && steps.skip-workflow.outputs.skip-workflow == 'false' && steps.changes.outputs.end_to_end == 'true'
      run: |
        source build.env ; cd examples/local
        ./401_teardown.sh || true<|MERGE_RESOLUTION|>--- conflicted
+++ resolved
@@ -78,12 +78,10 @@
       uses: actions/setup-go@v5
       with:
         go-version: 1.22.5
-<<<<<<< HEAD
 
     - name: Setup github.com/slackhq/vitess-additions access token
+      if: steps.skip-workflow.outputs.skip-workflow == 'false' && steps.changes.outputs.end_to_end == 'true'
       run: git config --global url.https://$GH_ACCESS_TOKEN@github.com/.insteadOf https://github.com/
-=======
->>>>>>> 365c4ca0
 
     - name: Set up python
       if: steps.skip-workflow.outputs.skip-workflow == 'false' && steps.changes.outputs.end_to_end == 'true'
@@ -129,11 +127,7 @@
         wget https://repo.percona.com/apt/percona-release_latest.$(lsb_release -sc)_all.deb
         sudo apt-get install -y gnupg2
         sudo dpkg -i percona-release_latest.$(lsb_release -sc)_all.deb
-<<<<<<< HEAD
-        sudo percona-release enable-only pxb-24
-=======
         sudo percona-release enable-only tools
->>>>>>> 365c4ca0
         sudo apt-get update
         sudo apt-get install -y percona-xtrabackup-80
 
