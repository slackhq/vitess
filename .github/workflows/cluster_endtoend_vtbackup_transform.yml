--- conflicted
+++ resolved
@@ -16,10 +16,7 @@
     name: Run endtoend tests on Cluster (vtbackup_transform)
     runs-on:
       group: vitess-ubuntu20
-<<<<<<< HEAD
-=======
     timeout-minutes: 45
->>>>>>> 0a2ef831
 
     steps:
     - name: Check out code
@@ -47,11 +44,7 @@
       if: steps.changes.outputs.end_to_end == 'true'
       uses: actions/setup-go@v2
       with:
-<<<<<<< HEAD
-        go-version: 1.19.10
-=======
         go-version: 1.18.7
->>>>>>> 0a2ef831
 
     - name: Set up python
       if: steps.changes.outputs.end_to_end == 'true'
