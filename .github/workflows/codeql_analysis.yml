name: "CodeQL"

on:
  push:
    branches:
      - main
      - release-**.0
  schedule:
    - cron: '0 0 * * 1'
  workflow_dispatch:

permissions: read-all

jobs:
  analyze:
    name: Analyze
    runs-on: ubuntu-latest
    permissions:
      actions: read
      contents: read
      security-events: write

    strategy:
      fail-fast: false
      matrix:
        language: [ 'go', 'javascript', 'python' ]

    steps:
      - name: Checkout repository
        uses: actions/checkout@v4

      - name: Set up Go
        uses: actions/setup-go@v5
        with:
<<<<<<< HEAD
          go-version: 1.22.5
=======
          go-version: 1.22.7
>>>>>>> bd4a868d

      # Initializes the CodeQL tools for scanning.
      - name: Initialize CodeQL
        uses: github/codeql-action/init@v3
        with:
          languages: ${{ matrix.language }}
          # If you wish to specify cu stom queries, you can do so here or in a config file.
          # By default, queries listed here will override any specified in a config file.
          # Prefix the list here with "+" to use these queries and those in the config file.

          # Details on CodeQL's query packs refer to : https://docs.github.com/en/code-security/code-scanning/automatically-scanning-your-code-for-vulnerabilities-and-errors/configuring-code-scanning#using-queries-in-ql-packs
          # queries: security-extended,security-and-quality

      - name: Get base dependencies
        run: |
          sudo DEBIAN_FRONTEND="noninteractive" apt-get update
          # Uninstall any previously installed MySQL first
          sudo systemctl stop apparmor
          sudo DEBIAN_FRONTEND="noninteractive" apt-get remove -y --purge mysql-server mysql-client mysql-common
          sudo apt-get -y autoremove
          sudo apt-get -y autoclean
          sudo deluser mysql
          sudo rm -rf /var/lib/mysql
          sudo rm -rf /etc/mysql
          # Install mysql80
          sudo apt-key adv --keyserver keyserver.ubuntu.com --recv-keys A8D3785C
          wget -c https://dev.mysql.com/get/mysql-apt-config_0.8.29-1_all.deb
          echo mysql-apt-config mysql-apt-config/select-server select mysql-8.0 | sudo debconf-set-selections
          sudo DEBIAN_FRONTEND="noninteractive" dpkg -i mysql-apt-config*
          sudo apt-get update
          sudo DEBIAN_FRONTEND="noninteractive" apt-get install -y mysql-server mysql-client
          # Install everything else we need, and configure
          sudo apt-get install -y make unzip g++ etcd curl git wget eatmydata
          sudo service mysql stop
          sudo service etcd stop
          sudo bash -c "echo '/usr/sbin/mysqld { }' > /etc/apparmor.d/usr.sbin.mysqld" # https://bugs.launchpad.net/ubuntu/+source/mariadb-10.1/+bug/1806263
          sudo ln -s /etc/apparmor.d/usr.sbin.mysqld /etc/apparmor.d/disable/
          sudo apparmor_parser -R /etc/apparmor.d/usr.sbin.mysqld || echo "could not remove mysqld profile"
          
          # install JUnit report formatter
          go install github.com/vitessio/go-junit-report@HEAD
          
<<<<<<< HEAD
          wget https://repo.percona.com/apt/percona-release_latest.$(lsb_release -sc)_all.deb
          sudo apt-get install -y gnupg2
          sudo dpkg -i percona-release_latest.$(lsb_release -sc)_all.deb
          sudo percona-release enable-only pxb-24
          sudo apt-get update
          sudo apt-get install -y percona-xtrabackup-24

=======
>>>>>>> bd4a868d
      - name: Building binaries
        timeout-minutes: 30
        run: |
          source build.env
          make build

      - name: Perform CodeQL Analysis
        uses: github/codeql-action/analyze@v3

      - name: Slack Workflow Notification
        if: ${{ failure() }}
        uses: Gamesight/slack-workflow-status@master
        with:
          repo_token: ${{secrets.GITHUB_TOKEN}}
          slack_webhook_url: ${{secrets.SLACK_WEBHOOK_URL}}
          channel: '#codeql'
          name: 'CodeQL Workflows'

      - name: Fail if needed
        if: ${{ failure() }}
        run: |
          exit 1<|MERGE_RESOLUTION|>--- conflicted
+++ resolved
@@ -32,11 +32,7 @@
       - name: Set up Go
         uses: actions/setup-go@v5
         with:
-<<<<<<< HEAD
-          go-version: 1.22.5
-=======
           go-version: 1.22.7
->>>>>>> bd4a868d
 
       # Initializes the CodeQL tools for scanning.
       - name: Initialize CodeQL
@@ -79,16 +75,6 @@
           # install JUnit report formatter
           go install github.com/vitessio/go-junit-report@HEAD
           
-<<<<<<< HEAD
-          wget https://repo.percona.com/apt/percona-release_latest.$(lsb_release -sc)_all.deb
-          sudo apt-get install -y gnupg2
-          sudo dpkg -i percona-release_latest.$(lsb_release -sc)_all.deb
-          sudo percona-release enable-only pxb-24
-          sudo apt-get update
-          sudo apt-get install -y percona-xtrabackup-24
-
-=======
->>>>>>> bd4a868d
       - name: Building binaries
         timeout-minutes: 30
         run: |
