--- conflicted
+++ resolved
@@ -18,12 +18,8 @@
 jobs:
   build:
     name: Run endtoend tests on Cluster (tabletmanager_consul)
-<<<<<<< HEAD
     runs-on:
       group: vitess-ubuntu20
-=======
-    runs-on: ubuntu-latest
->>>>>>> bd4a868d
 
     steps:
     - name: Skip CI
@@ -77,15 +73,11 @@
       if: steps.skip-workflow.outputs.skip-workflow == 'false' && steps.changes.outputs.end_to_end == 'true'
       uses: actions/setup-go@v5
       with:
-<<<<<<< HEAD
-        go-version: 1.22.5
+        go-version: 1.22.7
 
     - name: Setup github.com/slackhq/vitess-addons access token
       if: steps.skip-workflow.outputs.skip-workflow == 'false' && steps.changes.outputs.end_to_end == 'true'
       run: git config --global url.https://$GH_ACCESS_TOKEN@github.com/.insteadOf https://github.com/
-=======
-        go-version: 1.22.7
->>>>>>> bd4a868d
 
     - name: Set up python
       if: steps.skip-workflow.outputs.skip-workflow == 'false' && steps.changes.outputs.end_to_end == 'true'
