--- conflicted
+++ resolved
@@ -57,15 +57,10 @@
 
     - name: Run tests which require docker - 1
       if: steps.skip-workflow.outputs.skip-workflow == 'false' && steps.changes.outputs.end_to_end == 'true'
-<<<<<<< HEAD
-      run: |
-        go run test.go -docker=true --follow -shard 10
-=======
       uses: nick-fields/retry@v2
       with:
         timeout_minutes: 30
         max_attempts: 3
         retry_on: error
         command: |
-          go run test.go -docker=true --follow -shard 10 -bootstrap-version 14.1
->>>>>>> 3c6f27bb
+          go run test.go -docker=true --follow -shard 10 -bootstrap-version 14.1