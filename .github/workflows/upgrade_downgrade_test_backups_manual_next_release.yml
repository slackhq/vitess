--- conflicted
+++ resolved
@@ -121,11 +121,7 @@
         wget https://repo.percona.com/apt/percona-release_latest.$(lsb_release -sc)_all.deb
         sudo apt-get install -y gnupg2
         sudo dpkg -i percona-release_latest.$(lsb_release -sc)_all.deb
-<<<<<<< HEAD
-        sudo percona-release enable-only pxb-24
-=======
         sudo percona-release enable-only tools
->>>>>>> 365c4ca0
         sudo apt-get update
         sudo apt-get install -y percona-xtrabackup-80
 
