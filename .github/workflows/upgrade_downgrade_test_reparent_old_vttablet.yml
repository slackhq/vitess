--- conflicted
+++ resolved
@@ -77,12 +77,10 @@
       uses: actions/setup-go@v5
       with:
         go-version: 1.22.5
-<<<<<<< HEAD
 
     - name: Setup github.com/slackhq/vitess-additions access token
+      if: steps.skip-workflow.outputs.skip-workflow == 'false' && steps.changes.outputs.end_to_end == 'true'
       run: git config --global url.https://$GH_ACCESS_TOKEN@github.com/.insteadOf https://github.com/
-=======
->>>>>>> 365c4ca0
 
     - name: Set up python
       if: steps.skip-workflow.outputs.skip-workflow == 'false' && steps.changes.outputs.end_to_end == 'true'
@@ -123,7 +121,6 @@
         # install JUnit report formatter
         go install github.com/vitessio/go-junit-report@HEAD
 
-<<<<<<< HEAD
         wget https://repo.percona.com/apt/percona-release_latest.$(lsb_release -sc)_all.deb
         sudo apt-get install -y gnupg2
         sudo dpkg -i percona-release_latest.$(lsb_release -sc)_all.deb
@@ -131,8 +128,6 @@
         sudo apt-get update
         sudo apt-get install -y percona-xtrabackup-24
 
-=======
->>>>>>> 365c4ca0
     # Checkout to the last release of Vitess
     - name: Check out other version's code (${{ steps.output-previous-release-ref.outputs.previous_release_ref }})
       if: steps.skip-workflow.outputs.skip-workflow == 'false' && steps.changes.outputs.end_to_end == 'true'
