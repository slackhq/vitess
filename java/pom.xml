--- conflicted
+++ resolved
@@ -11,11 +11,7 @@
 
   <groupId>io.vitess</groupId>
   <artifactId>vitess-parent</artifactId>
-<<<<<<< HEAD
-  <version>19.0.5</version>
-=======
   <version>19.0.6</version>
->>>>>>> bd4a868d
   <packaging>pom</packaging>
 
   <name>Vitess Java Client libraries [Parent]</name>
