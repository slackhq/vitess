<?xml version="1.0" encoding="UTF-8"?>
<project xmlns="http://maven.apache.org/POM/4.0.0" xmlns:xsi="http://www.w3.org/2001/XMLSchema-instance"
  xsi:schemaLocation="http://maven.apache.org/POM/4.0.0 http://maven.apache.org/xsd/maven-4.0.0.xsd">
  <modelVersion>4.0.0</modelVersion>
  <parent>
    <groupId>io.vitess</groupId>
    <artifactId>vitess-parent</artifactId>
<<<<<<< HEAD
    <version>21.0.4</version>
=======
    <version>21.0.5</version>
>>>>>>> 9c30117e
  </parent>
  <artifactId>vitess-client</artifactId>

  <dependencies>
    <dependency>
      <groupId>com.google.guava</groupId>
      <artifactId>guava</artifactId>
    </dependency>
    <dependency>
      <groupId>com.google.protobuf</groupId>
      <artifactId>protobuf-java</artifactId>
    </dependency>

    <dependency>
      <groupId>joda-time</groupId>
      <artifactId>joda-time</artifactId>
    </dependency>

    <dependency>
      <groupId>org.apache.commons</groupId>
      <artifactId>commons-collections4</artifactId>
    </dependency>

    <dependency>
      <groupId>org.apache.logging.log4j</groupId>
      <artifactId>log4j-api</artifactId>
    </dependency>

    <!-- Dependencies with limited scope. -->
    <dependency>
      <groupId>com.google.code.findbugs</groupId>
      <artifactId>jsr305</artifactId>
      <scope>provided</scope>
    </dependency>
    <dependency>
      <groupId>com.google.code.gson</groupId>
      <artifactId>gson</artifactId>
      <scope>test</scope>
    </dependency>

    <dependency>
      <groupId>commons-io</groupId>
      <artifactId>commons-io</artifactId>
      <scope>test</scope>
    </dependency>

    <dependency>
      <groupId>junit</groupId>
      <artifactId>junit</artifactId>
      <scope>test</scope>
    </dependency>

  </dependencies>

  <build>
    <extensions>
      <extension>
        <groupId>kr.motd.maven</groupId>
        <artifactId>os-maven-plugin</artifactId>
        <version>1.2.3.Final</version>
      </extension>
    </extensions>
    <plugins>
      <plugin>
        <groupId>org.apache.maven.plugins</groupId>
        <artifactId>maven-surefire-plugin</artifactId>
        <version>2.22.1</version>
        <configuration>
          <!-- <argLine>${surefireArgLine}</argLine> -->
		  <useManifestOnlyJar>false</useManifestOnlyJar>
		  <useSystemClassLoader>true</useSystemClassLoader>
        </configuration>
      </plugin>
      <plugin>
        <groupId>org.xolstice.maven.plugins</groupId>
        <artifactId>protobuf-maven-plugin</artifactId>
        <version>0.6.1</version>
        <configuration>
          <protocArtifact>com.google.protobuf:protoc:${protobuf.protoc.version}:exe:${os.detected.classifier}</protocArtifact>
          <protoSourceRoot>../../proto</protoSourceRoot>
        </configuration>
        <executions>
          <execution>
            <goals>
              <goal>compile</goal>
            </goals>
          </execution>
        </executions>
      </plugin>
      <plugin>
        <groupId>org.apache.maven.plugins</groupId>
        <artifactId>maven-jar-plugin</artifactId>
        <version>2.4</version>
        <executions>
          <execution>
            <goals>
              <goal>test-jar</goal>
            </goals>
          </execution>
        </executions>
      </plugin>
    </plugins>
  </build>
</project><|MERGE_RESOLUTION|>--- conflicted
+++ resolved
@@ -5,11 +5,7 @@
   <parent>
     <groupId>io.vitess</groupId>
     <artifactId>vitess-parent</artifactId>
-<<<<<<< HEAD
-    <version>21.0.4</version>
-=======
     <version>21.0.5</version>
->>>>>>> 9c30117e
   </parent>
   <artifactId>vitess-client</artifactId>
 
