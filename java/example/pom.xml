--- conflicted
+++ resolved
@@ -5,11 +5,7 @@
   <parent>
     <groupId>io.vitess</groupId>
     <artifactId>vitess-parent</artifactId>
-<<<<<<< HEAD
-    <version>19.0.5</version>
-=======
     <version>19.0.7</version>
->>>>>>> 087964bd
   </parent>
   <artifactId>vitess-example</artifactId>
 
