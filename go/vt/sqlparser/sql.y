--- conflicted
+++ resolved
@@ -182,11 +182,7 @@
 %token <bytes> NULLX AUTO_INCREMENT APPROXNUM SIGNED UNSIGNED ZEROFILL
 
 // Supported SHOW tokens
-<<<<<<< HEAD
-%token <bytes> COLLATION DATABASES SCHEMAS TABLES VITESS_KEYSPACES VITESS_SHARDS VITESS_TABLETS VSCHEMA VSCHEMA_TABLES VITESS_TARGET FULL PROCESSLIST COLUMNS FIELDS ENGINES PLUGINS
-=======
 %token <bytes> COLLATION DATABASES TABLES VSCHEMA FULL PROCESSLIST COLUMNS FIELDS ENGINES PLUGINS
->>>>>>> 33188c7d
 
 // SET tokens
 %token <bytes> NAMES CHARSET GLOBAL SESSION ISOLATION LEVEL READ WRITE ONLY REPEATABLE COMMITTED UNCOMMITTED SERIALIZABLE
@@ -1519,10 +1515,6 @@
   {
     $$ = &Show{Type: string($2)}
   }
-| SHOW SCHEMAS ddl_skip_to_end
-  {
-    $$ = &Show{Type: string($2)}
-  }
 | SHOW ENGINES
   {
     $$ = &Show{Type: string($2)}
@@ -3372,7 +3364,6 @@
 | REPEATABLE
 | RESTRICT
 | ROLLBACK
-| SCHEMAS
 | SEQUENCE
 | SESSION
 | SERIALIZABLE
