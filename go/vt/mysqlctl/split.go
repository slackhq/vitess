// Copyright 2012, Google Inc. All rights reserved.
// Use of this source code is governed by a BSD-style
// license that can be found in the LICENSE file.

package mysqlctl

// FIXME(msolomon) this actions were copy/pasted from replication.go because
// they were conceptually quite similar. They should be reconciled at some
// point.

/*
Given a single shard, split into 2 subshards, each addressing some subset of the total key ranges.


T is the tablet server controlling M
R is the entity_id key range that T handles
M is the master mysql db
 S is the stemcell mysql slave, which takes no normal traffic (does this have a tablet server?)

M', M" are new master db's, each of which will have some subset of the key range of M
S', S" are new stemcell db's, each of which will have some number of slaves
T', T" are the corresponding tablet servers for M'/M"

 Assume masters take a significant amount of read traffic (unlike EMD).

Resharding may be implemented as a subprocess from the tablet server that communicates back over a netchan. This will make it easier to patch without taking down the tablet server.
 Acquire machine resources (M'/M", S'/S", ...)
 2*M + 2*S + min((N+X), 2*min # of replicas) + (2 * Lag)
N is replica count local to M
X is replicas outside of M's datacenter
 Laggards are optional (but probably good)
The global minimum for replicas per shard is ~3 for durability and the ability to clone while you are online serving queries.
Install/init tablet server processes T'/T"
Install/init mysql on M'/M"
 SET GLOBAL read_only = 1;
does this allow replication to proceed?
what about commands issued by SUPER?
Arrange replication layout amongst new instances
If there are latency/geographic considerations, this is where they manifest themselves. In general, the stemcells will be the source of the replication streams. Each geographic area should have a stemcell which acts as the parent for all other slaves in that area. The local stemcell should slave from the master's stemcell. It should look like a shrub more than a tree.
Alternatively, this layout can be used for an initial copy of the table dumps. After the initial data load, the replication streams can be set up. This might be faster, but is likely to be more complex to manage.
Apply baseline schema
turn off indexes to increase throughput? can't do this on InnoDB
Stop replication on stemcell S
Record replication position on S for M' and M"
Given two key ranges, R' and R" set the replication key range on M' and M"
this requires modifications to mysql replication which I have made in the past to be redone
This should be fixable to row-based replication as well.
 For each table on S, export subranges to M' and M":
 SELECT * FROM table WHERE R'.start <= id AND id < R'.end
 SELECT * FROM table WHERE R".start <= id AND id < R".end
Feed dump query streams in M' and M" respectively
use some sort of SELECT INTO..., LOAD FROM... to optimize?
use some sort of COMMIT buffering to optimize?
disable AUTOCOMMIT
 SET UNIQUE_CHECKS=0; do some stuff; SET UNIQUE_CHECKS=1;
use the tablet server to compress or do data-only instead of sending full SQL commands
will single replication threads handle the inserts fast enough downstream of S' and S"?
Once the bulk export is complete, restart replication on S.
 Once the bulk import is complete, rebuild tables? (might not be necessary since data is sequential)
Reparent M' and M" to S
set the key range that replication will accept
Start splitting replication on M' and M"
 Wait for M'/M" to catch up to S (implying caught up to M)
 Wait for S'x and S"x hosts (mysql instances slaved from the new stemcells) to catch up to M'/M".
 S'Lag and S"Lag (24 hour lag hosts) will not be 24 hrs behind for 23+ hrs
Writes can now be shunted from M to M'/M"
writes are likely to be warm from replication
reads will be cold since there is no traffic going to the T'/T" - the row cache is empty
row cache could be warmed, but the invalidation is tricky if you are allowing writes
8GB of cache will take 120 seconds to transfer, even if you can nearly max out the 1Gb port to an adjacent machine
if shards are small, this might not be a big deal
Start failing writes on T, report that T split to smart clients.
 SET GLOBAL read_only = 1 on M to prevent ghost writes.
 Set T to refuse new connections (read or write)
Disconnect replication on M'/M" from S.
 SET GLOBAL read_only = 0 on M'/M" to allow new writes.
Update table wrangler and reassign R'/R" to T'/T".
T disconnects reading clients and shutsdown mysql.
How aggressively can we do this? The faster the better.
Garbage collect the hosts.
leave the 24 lag for 1 day
*/

import (
	"bufio"
	"fmt"
	"io"
	"net/url"
	"os"
	"path"
	"path/filepath"
	"strings"
	"sync"
	"time"

	"github.com/youtube/vitess/go/bufio2"
	"github.com/youtube/vitess/go/cgzip"
	"github.com/youtube/vitess/go/sync2"
	"github.com/youtube/vitess/go/vt/binlog/binlogplayer"
	"github.com/youtube/vitess/go/vt/concurrency"
	"github.com/youtube/vitess/go/vt/dbconnpool"
	"github.com/youtube/vitess/go/vt/hook"
	"github.com/youtube/vitess/go/vt/key"
	"github.com/youtube/vitess/go/vt/logutil"
	"github.com/youtube/vitess/go/vt/mysqlctl/csvsplitter"
	"github.com/youtube/vitess/go/vt/mysqlctl/proto"
)

const (
	partialSnapshotManifestFile = "partial_snapshot_manifest.json"
	SnapshotURLPath             = "/snapshot"
)

// replaceError replaces original with recent if recent is not nil,
// logging original if it wasn't nil. This should be used in deferred
// cleanup functions if they change the returned error.
func replaceError(logger logutil.Logger, original, recent error) error {
	if recent == nil {
		return original
	}
	if original != nil {
		logger.Errorf("One of multiple error: %v", original)
	}
	return recent
}

type SplitSnapshotManifest struct {
	// Source describes the files and our tablet
	Source *SnapshotManifest

	// KeyRange describes the data present in this snapshot
	// When splitting 40-80 into 40-60 and 60-80, this would
	// have 40-60 for instance.
	KeyRange key.KeyRange

	// The schema for this server
	SchemaDefinition *proto.SchemaDefinition
}

// NewSplitSnapshotManifest creates a new SplitSnapshotManifest.
// myAddr and myMysqlAddr are the local server addresses.
// masterAddr is the address of the server to use as master.
// pos is the replication position to use on that master.
// myMasterPos is the local server master position
func NewSplitSnapshotManifest(myAddr, myMysqlAddr, masterAddr, dbName string, files []SnapshotFile, pos, myMasterPos proto.ReplicationPosition, keyRange key.KeyRange, sd *proto.SchemaDefinition) (*SplitSnapshotManifest, error) {
	sm, err := newSnapshotManifest(myAddr, myMysqlAddr, masterAddr, dbName, files, pos, myMasterPos)
	if err != nil {
		return nil, err
	}
	return &SplitSnapshotManifest{
		Source:           sm,
		KeyRange:         keyRange,
		SchemaDefinition: sd,
	}, nil
}

// SanityCheckManifests checks if the ssms can be restored together.
func SanityCheckManifests(ssms []*SplitSnapshotManifest) error {
	first := ssms[0]
	for _, ssm := range ssms[1:] {
		if ssm.SchemaDefinition.Version != first.SchemaDefinition.Version {
			return fmt.Errorf("multirestore sanity check: schema versions don't match: %v, %v", ssm, first)
		}
	}
	return nil
}

// getReplicationPositionForClones returns what position the clones
// need to replicate from. Can be ours if we are a master, or our master's.
func (mysqld *Mysqld) getReplicationPositionForClones(allowHierarchicalReplication bool) (replicationPosition proto.ReplicationPosition, masterAddr string, err error) {
	// If the source is a slave use the master replication position,
	// unless we are allowing hierachical replicas.
	var status *proto.ReplicationStatus
	status, err = mysqld.SlaveStatus()
	if err == ErrNotSlave {
		// we are really a master, so we need that position
		replicationPosition, err = mysqld.MasterPosition()
		if err != nil {
			return
		}
		masterAddr = mysqld.IpAddr()
		return
	}
	if err != nil {
		return
	}
	replicationPosition = status.Position

	// we are a slave, check our replication strategy
	if allowHierarchicalReplication {
		masterAddr = mysqld.IpAddr()
	} else {
		masterAddr, err = mysqld.GetMasterAddr()
	}
	return
}

func (mysqld *Mysqld) prepareToSnapshot(logger logutil.Logger, allowHierarchicalReplication bool, hookExtraEnv map[string]string) (slaveStartRequired, readOnly bool, replicationPosition, myMasterPosition proto.ReplicationPosition, masterAddr string, connToRelease dbconnpool.PoolConnection, err error) {
	// save initial state so we can restore on Start()
	if slaveStatus, slaveErr := mysqld.SlaveStatus(); slaveErr == nil {
		slaveStartRequired = slaveStatus.SlaveRunning()
	}

	// For masters, set read-only so we don't write anything during snapshot
	readOnly = true
	if readOnly, err = mysqld.IsReadOnly(); err != nil {
		return
	}

	logger.Infof("Set Read Only")
	if !readOnly {
		mysqld.SetReadOnly(true)
	}
	logger.Infof("Stop Slave")
	if err = mysqld.StopSlave(hookExtraEnv); err != nil {
		return
	}

	// Get the replication position and master addr
	replicationPosition, masterAddr, err = mysqld.getReplicationPositionForClones(allowHierarchicalReplication)
	if err != nil {
		return
	}

	// get our master position, some targets may use it
	myMasterPosition, err = mysqld.MasterPosition()
	if err != nil && err != ErrNotMaster {
		// this is a real error
		return
	}

	logger.Infof("Flush tables")
	if connToRelease, err = mysqld.dbaPool.Get(0); err != nil {
		return
	}
	logger.Infof("exec FLUSH TABLES WITH READ LOCK")
	if _, err = connToRelease.ExecuteFetch("FLUSH TABLES WITH READ LOCK", 10000, false); err != nil {
		connToRelease.Recycle()
		return
	}

	return
}

func (mysqld *Mysqld) restoreAfterSnapshot(logger logutil.Logger, slaveStartRequired, readOnly bool, hookExtraEnv map[string]string, connToRelease dbconnpool.PoolConnection) (err error) {
	// Try to fix mysqld regardless of snapshot success..
	logger.Infof("exec UNLOCK TABLES")
	_, err = connToRelease.ExecuteFetch("UNLOCK TABLES", 10000, false)
	connToRelease.Recycle()
	if err != nil {
		return fmt.Errorf("failed to UNLOCK TABLES: %v", err)
	}

	// restore original mysqld state that we saved above
	if slaveStartRequired {
		if err = mysqld.StartSlave(hookExtraEnv); err != nil {
			return
		}
		// this should be quick, but we might as well just wait
		if err = mysqld.WaitForSlaveStart(5); err != nil {
			return
		}
	}
	if err = mysqld.SetReadOnly(readOnly); err != nil {
		return
	}
	return nil
}

type namedHasherWriter struct {
	// creation parameters
	filenamePattern string
	snapshotDir     string
	tableName       string
	maximumFilesize uint64

	// our current pipeline
	inputBuffer *bufio2.AsyncWriter
	gzip        *cgzip.Writer
	hasher      *hasher
	fileBuffer  *bufio.Writer
	file        *os.File

	// where we are
	currentSize   uint64
	currentIndex  uint
	snapshotFiles []SnapshotFile
}

func newCompressedNamedHasherWriter(filenamePattern, snapshotDir, tableName string, maximumFilesize uint64) (*namedHasherWriter, error) {
	w := &namedHasherWriter{filenamePattern: filenamePattern, snapshotDir: snapshotDir, tableName: tableName, maximumFilesize: maximumFilesize, snapshotFiles: make([]SnapshotFile, 0, 5)}
	if err := w.Open(); err != nil {
		return nil, err
	}
	return w, nil
}

func (nhw *namedHasherWriter) Open() (err error) {
	// The pipeline looks like this:
	//
	//                             +---> buffer +---> file
	//                             |      32K
	// buffer +---> gzip +---> tee +
	//   32K                       |
	//                             +---> hasher
	//
	// The buffer in front of gzip is needed so that the data is
	// compressed only when there's a reasonable amount of it.

	filename := fmt.Sprintf(nhw.filenamePattern, nhw.currentIndex)
	nhw.file, err = os.Create(filename)
	if err != nil {
		return
	}
	nhw.fileBuffer = bufio.NewWriterSize(nhw.file, 32*1024)
	nhw.hasher = newHasher()
	tee := io.MultiWriter(nhw.fileBuffer, nhw.hasher)
	// create the gzip compression filter
	nhw.gzip, err = cgzip.NewWriterLevel(tee, cgzip.Z_BEST_SPEED)
	if err != nil {
		return
	}
	nhw.inputBuffer = bufio2.NewAsyncWriterSize(nhw.gzip, 32*1024, 3)
	return
}

func (nhw *namedHasherWriter) Close() (err error) {
	// I have to dismantle the pipeline, starting from the
	// top. Some of the elements are flushers, others are closers,
	// which is why this code is so ugly.
	if err = nhw.inputBuffer.Flush(); err != nil {
		return
	}
	if err = nhw.gzip.Close(); err != nil {
		return
	}
	if err = nhw.fileBuffer.Flush(); err != nil {
		return
	}
	filename := nhw.file.Name()
	if err = nhw.file.Close(); err != nil {
		return
	}

	// then add the snapshot file we created to our list
	fi, err := os.Stat(filename)
	if err != nil {
		return err
	}
	relativePath, err := filepath.Rel(nhw.snapshotDir, filename)
	if err != nil {
		return err
	}
	nhw.snapshotFiles = append(nhw.snapshotFiles, SnapshotFile{relativePath, fi.Size(), nhw.hasher.HashString(), nhw.tableName})

	nhw.inputBuffer = nil
	nhw.hasher = nil
	nhw.gzip = nil
	nhw.file = nil
	nhw.fileBuffer = nil
	nhw.currentSize = 0
	return nil
}

func (nhw *namedHasherWriter) Rotate() error {
	if err := nhw.Close(); err != nil {
		return err
	}
	nhw.currentIndex++
	if err := nhw.Open(); err != nil {
		return err
	}
	return nil
}

func (nhw *namedHasherWriter) Write(p []byte) (n int, err error) {
	size := uint64(len(p))
	if size+nhw.currentSize > nhw.maximumFilesize && nhw.currentSize > 0 {
		// if we write this, we'll go over the file limit
		// (make sure we've written something at least to move
		// forward)
		if err := nhw.Rotate(); err != nil {
			return 0, err
		}
	}
	nhw.currentSize += size

	return nhw.inputBuffer.Write(p)
}

// SnapshotFiles returns the snapshot files appropriate for the data
// written by the namedHasherWriter. Calling SnapshotFiles will close
// any outstanding file.
func (nhw *namedHasherWriter) SnapshotFiles() ([]SnapshotFile, error) {
	if nhw.inputBuffer != nil {
		if err := nhw.Close(); err != nil {
			return nil, err
		}
	}
	return nhw.snapshotFiles, nil
}

// dumpTableSplit will dump a table, and then split it according to keyspace_id
// into multiple files.
func (mysqld *Mysqld) dumpTableSplit(logger logutil.Logger, td *proto.TableDefinition, dbName, keyName string, keyType key.KeyspaceIdType, mainCloneSourcePath string, cloneSourcePaths map[key.KeyRange]string, maximumFilesize uint64) (map[key.KeyRange][]SnapshotFile, error) {
	filename := path.Join(mainCloneSourcePath, td.Name+".csv")
	selectIntoOutfile := `SELECT {{.KeyspaceIdColumnName}}, {{.Columns}} INTO OUTFILE "{{.TableOutputPath}}" CHARACTER SET binary FIELDS TERMINATED BY ',' OPTIONALLY ENCLOSED BY '"' ESCAPED BY '\\' LINES TERMINATED BY '\n' FROM {{.TableName}}`
	queryParams := map[string]string{
		"TableName":            dbName + "." + td.Name,
		"Columns":              strings.Join(td.Columns, ", "),
		"KeyspaceIdColumnName": keyName,
		"TableOutputPath":      filename,
	}
	numberColumn := true
	if keyType == key.KIT_BYTES {
		numberColumn = false
		queryParams["KeyspaceIdColumnName"] = "HEX(" + keyName + ")"
	}
	sio, err := fillStringTemplate(selectIntoOutfile, queryParams)
	if err != nil {
		return nil, fmt.Errorf("fillStringTemplate for %v: %v", td.Name, err)
	}
	if err := mysqld.ExecuteSuperQuery(sio); err != nil {
		return nil, fmt.Errorf("ExecuteSuperQuery failed for %v with query %v: %v", td.Name, sio, err)
	}

	file, err := os.Open(filename)
	if err != nil {
		return nil, fmt.Errorf("Cannot open file %v for table %v: %v", filename, td.Name, err)
	}

	defer func() {
		file.Close()
		if e := os.Remove(filename); e != nil {
			logger.Errorf("Cannot remove %v: %v", filename, e)
		}
	}()

	hasherWriters := make(map[key.KeyRange]*namedHasherWriter)

	for kr, cloneSourcePath := range cloneSourcePaths {
		filenamePattern := path.Join(cloneSourcePath, td.Name+".%v.csv.gz")
		w, err := newCompressedNamedHasherWriter(filenamePattern, mysqld.SnapshotDir, td.Name, maximumFilesize)
		if err != nil {
			return nil, fmt.Errorf("newCompressedNamedHasherWriter failed for %v: %v", td.Name, err)
		}
		hasherWriters[kr] = w
	}

	splitter := csvsplitter.NewKeyspaceCSVReader(file, ',', numberColumn)
	for {
		keyspaceId, line, err := splitter.ReadRecord()
		if err == io.EOF {
			break
		}
		if err != nil {
			return nil, fmt.Errorf("ReadRecord failed for table %v: %v", td.Name, err)
		}
		for kr, w := range hasherWriters {
			if kr.Contains(keyspaceId) {
				_, err = w.Write(line)
				if err != nil {
					return nil, fmt.Errorf("Write failed for %v: %v", td.Name, err)
				}
				break
			}
		}
	}

	snapshotFiles := make(map[key.KeyRange][]SnapshotFile)
	for i, hw := range hasherWriters {
		if snapshotFiles[i], err = hw.SnapshotFiles(); err != nil {
			return nil, fmt.Errorf("SnapshotFiles failed for %v: %v", td.Name, err)
		}
	}

	return snapshotFiles, nil
}

// dumpTableFull will dump the contents of a full table, and then
// chunk it up in multiple compressed files.
func (mysqld *Mysqld) dumpTableFull(logger logutil.Logger, td *proto.TableDefinition, dbName, mainCloneSourcePath string, cloneSourcePath string, maximumFilesize uint64) ([]SnapshotFile, error) {
	filename := path.Join(mainCloneSourcePath, td.Name+".csv")
	selectIntoOutfile := `SELECT {{.Columns}} INTO OUTFILE "{{.TableOutputPath}}" CHARACTER SET binary FIELDS TERMINATED BY ',' OPTIONALLY ENCLOSED BY '"' ESCAPED BY '\\' LINES TERMINATED BY '\n' FROM {{.TableName}}`
	queryParams := map[string]string{
		"TableName":       dbName + "." + td.Name,
		"Columns":         strings.Join(td.Columns, ", "),
		"TableOutputPath": filename,
	}
	sio, err := fillStringTemplate(selectIntoOutfile, queryParams)
	if err != nil {
		return nil, err
	}
	if err := mysqld.ExecuteSuperQuery(sio); err != nil {
		return nil, err
	}

	file, err := os.Open(filename)
	if err != nil {
		return nil, err
	}

	defer func() {
		file.Close()
		if e := os.Remove(filename); e != nil {
			logger.Errorf("Cannot remove %v: %v", filename, e)
		}
	}()

	filenamePattern := path.Join(cloneSourcePath, td.Name+".%v.csv.gz")
	hasherWriter, err := newCompressedNamedHasherWriter(filenamePattern, mysqld.SnapshotDir, td.Name, maximumFilesize)
	if err != nil {
		return nil, err
	}

	splitter := csvsplitter.NewCSVReader(file, ',')
	for {
		line, err := splitter.ReadRecord()
		if err == io.EOF {
			break
		}
		if err != nil {
			return nil, err
		}
		_, err = hasherWriter.Write(line)
		if err != nil {
			return nil, err
		}
	}

	return hasherWriter.SnapshotFiles()
}

// CreateMultiSnapshot create snapshots of the data.
// - for a resharding snapshot, keyRanges+keyName+keyType are set,
//   and tables is empty. This action will create multiple snapshots,
//   one per keyRange.
// - for a vertical split, tables is set, keyRanges = [KeyRange{}] and
//   keyName+keyType are empty. It will create a single snapshot of
//   the contents of the tables.
// Note combinations of table subset and keyranges are not supported.
func (mysqld *Mysqld) CreateMultiSnapshot(logger logutil.Logger, keyRanges []key.KeyRange, dbName, keyName string, keyType key.KeyspaceIdType, sourceAddr string, allowHierarchicalReplication bool, snapshotConcurrency int, tables, excludeTables []string, skipSlaveRestart bool, maximumFilesize uint64, hookExtraEnv map[string]string) (snapshotManifestFilenames []string, err error) {
	if dbName == "" {
		err = fmt.Errorf("no database name provided")
		return
	}
	if len(tables) > 0 {
		if len(keyRanges) != 1 || keyRanges[0].IsPartial() {
			return nil, fmt.Errorf("With tables specified, can only have one full KeyRange")
		}
	}

	// same logic applies here
	logger.Infof("validateCloneSource")
	if err = mysqld.validateCloneSource(false, hookExtraEnv); err != nil {
		return
	}

	// clean out and start fresh
	cloneSourcePaths := make(map[key.KeyRange]string)
	for _, keyRange := range keyRanges {
		cloneSourcePaths[keyRange] = path.Join(mysqld.SnapshotDir, dataDir, dbName+"-"+string(keyRange.Start.Hex())+","+string(keyRange.End.Hex()))
	}
	for _, _path := range cloneSourcePaths {
		if err = os.RemoveAll(_path); err != nil {
			return
		}
		if err = os.MkdirAll(_path, 0775); err != nil {
			return
		}
	}

	mainCloneSourcePath := path.Join(mysqld.SnapshotDir, dataDir, dbName+"-all")
	if err = os.RemoveAll(mainCloneSourcePath); err != nil {
		return
	}
	if err = os.MkdirAll(mainCloneSourcePath, 0775); err != nil {
		return
	}

	// get the schema for each table
	sd, fetchErr := mysqld.GetSchema(dbName, tables, excludeTables, true)
	if fetchErr != nil {
		return []string{}, fetchErr
	}
	if len(sd.TableDefinitions) == 0 {
		return []string{}, fmt.Errorf("empty table list for %v", dbName)
	}
	sd.SortByReverseDataLength()

	// prepareToSnapshot will get the tablet in the rigth state,
	// and return the current mysql status.
	slaveStartRequired, readOnly, replicationPosition, myMasterPosition, masterAddr, conn, err := mysqld.prepareToSnapshot(logger, allowHierarchicalReplication, hookExtraEnv)
	if err != nil {
		return
	}
	if skipSlaveRestart {
		if slaveStartRequired {
			logger.Infof("Overriding slaveStartRequired to false")
		}
		slaveStartRequired = false
	}
	defer func() {
		err = replaceError(logger, err, mysqld.restoreAfterSnapshot(logger, slaveStartRequired, readOnly, hookExtraEnv, conn))
	}()

	// dump the files in parallel with a pre-defined concurrency
	datafiles := make([]map[key.KeyRange][]SnapshotFile, len(sd.TableDefinitions))
	dumpTableWorker := func(i int) (err error) {
		table := sd.TableDefinitions[i]
		if table.Type != proto.TABLE_BASE_TABLE {
			// we just skip views here
			return nil
		}
		if len(tables) > 0 {
			sfs, err := mysqld.dumpTableFull(logger, table, dbName, mainCloneSourcePath, cloneSourcePaths[key.KeyRange{}], maximumFilesize)
			if err != nil {
				return err
			}
			datafiles[i] = map[key.KeyRange][]SnapshotFile{
				key.KeyRange{}: sfs,
			}
		} else {
			datafiles[i], err = mysqld.dumpTableSplit(logger, table, dbName, keyName, keyType, mainCloneSourcePath, cloneSourcePaths, maximumFilesize)
		}
		return
	}
	if err = ConcurrentMap(snapshotConcurrency, len(sd.TableDefinitions), dumpTableWorker); err != nil {
		return
	}

	if e := os.Remove(mainCloneSourcePath); e != nil {
		logger.Errorf("Cannot remove %v: %v", mainCloneSourcePath, e)
	}

	// Check the replication position after snapshot is done
	// hasn't changed, to be sure we haven't inserted any data
	newReplicationPosition, _, err := mysqld.getReplicationPositionForClones(allowHierarchicalReplication)
	if err != nil {
		return
	}
	if !newReplicationPosition.Equal(replicationPosition) {
		return nil, fmt.Errorf("replicationPosition position changed during snapshot, from %v to %v", replicationPosition, newReplicationPosition)
	}

	// Write all the manifest files
	ssmFiles := make([]string, len(keyRanges))
	for i, kr := range keyRanges {
		krDatafiles := make([]SnapshotFile, 0, len(datafiles))
		for _, m := range datafiles {
			krDatafiles = append(krDatafiles, m[kr]...)
		}
		ssm, err := NewSplitSnapshotManifest(sourceAddr, mysqld.IpAddr(),
			masterAddr, dbName, krDatafiles, replicationPosition,
			myMasterPosition, kr, sd)
		if err != nil {
			return nil, err
		}
		ssmFiles[i] = path.Join(cloneSourcePaths[kr], partialSnapshotManifestFile)
		if err = writeJson(ssmFiles[i], ssm); err != nil {
			return nil, err
		}
	}

	// Call the (optional) hook to send the files somewhere else
	wg := sync.WaitGroup{}
	rec := concurrency.AllErrorRecorder{}
	for _, kr := range keyRanges {
		wg.Add(1)
		go func(kr key.KeyRange) {
			defer wg.Done()
			h := hook.NewSimpleHook("copy_snapshot_to_storage")
			h.ExtraEnv = make(map[string]string)
			for k, v := range hookExtraEnv {
				h.ExtraEnv[k] = v
			}
			h.ExtraEnv["KEYRANGE"] = fmt.Sprintf("%v-%v", kr.Start.Hex(), kr.End.Hex())
			h.ExtraEnv["SNAPSHOT_PATH"] = cloneSourcePaths[kr]
			rec.RecordError(h.ExecuteOptional())
		}(kr)
	}
	wg.Wait()
	if rec.HasErrors() {
		return nil, err
	}

	// Return all the URLs for the MANIFESTs
	snapshotURLPaths := make([]string, len(keyRanges))
	for i := 0; i < len(keyRanges); i++ {
		relative, err := filepath.Rel(mysqld.SnapshotDir, ssmFiles[i])
		if err != nil {
			return nil, err
		}
		snapshotURLPaths[i] = path.Join(SnapshotURLPath, relative)
	}
	return snapshotURLPaths, nil
}

type localSnapshotFile struct {
	manifest *SplitSnapshotManifest
	file     *SnapshotFile
	basePath string
}

func (lsf localSnapshotFile) filename() string {
	return lsf.file.getLocalFilename(path.Join(lsf.basePath, lsf.manifest.Source.Addr))
}

func (lsf localSnapshotFile) url() string {
	return "http://" + lsf.manifest.Source.Addr + path.Join(SnapshotURLPath, lsf.file.Path)
}

func (lsf localSnapshotFile) tableName() string {
	return lsf.file.TableName
}

// MakeSplitCreateTableSql returns a table creation statement
// that is modified to be faster, and the associated optional
// 'alter table' to modify the table at the end.
<<<<<<< HEAD
func MakeSplitCreateTableSql(logger logutil.Logger, schema, databaseName, tableName string, strategy *SplitStrategy) (string, string, error) {
	alters := make([]string, 0, 5)
	lines := strings.Split(schema, "\n")
=======
// - If the strategy contains the string 'skipAutoIncrement(NNN)' then
// we do not re-add the auto_increment on that table.
// - If the strategy contains the string 'delaySecondaryIndexes',
// then non-primary key indexes will be added afterwards.
// - If the strategy contains the string 'useMyIsam' we load
// the data into a myisam table and we then convert to innodb
// - If the strategy contains the string 'delayPrimaryKey',
// then the primary key index will be added afterwards (use with useMyIsam)
// - If the strategy contains the string 'delayAutoIncrement',
// then we will delay the addition of the AUTO_INCREMENT flag.
func MakeSplitCreateTableSql(logger logutil.Logger, schema, databaseName, tableName string, strategy string) (string, string, error) {
	alters := make([]string, 0, 5)
	lines := strings.Split(schema, "\n")
	delayAutoIncrement := strings.Contains(strategy, "delayAutoIncrement")
	delayPrimaryKey := strings.Contains(strategy, "delayPrimaryKey")
	delaySecondaryIndexes := strings.Contains(strategy, "delaySecondaryIndexes")
	useMyIsam := strings.Contains(strategy, "useMyIsam")
>>>>>>> 308632e6

	for i, line := range lines {
		if strings.HasPrefix(line, "CREATE TABLE `") {
			lines[i] = strings.Replace(line, "CREATE TABLE `", "CREATE TABLE `"+databaseName+"`.`", 1)
			continue
		}

		if strings.Contains(line, " AUTO_INCREMENT") {
<<<<<<< HEAD
			// only add to the final ALTER TABLE if we're not
			// dropping the AUTO_INCREMENT on the table
			if strategy.SkipAutoIncrementOnTable(tableName) {
				logger.Infof("Will not add AUTO_INCREMENT back on table %v", tableName)
			} else {
=======
			skipAutoIncrement := strings.Contains(strategy, "skipAutoIncrement("+tableName+")")
			if skipAutoIncrement {
				logger.Infof("Will drop AUTO_INCREMENT from table %v", tableName)
			}

			// add an alter if we need to add the auto increment after the fact
			if delayAutoIncrement && !skipAutoIncrement {
>>>>>>> 308632e6
				alters = append(alters, "MODIFY "+line[:len(line)-1])
			}

			// remove the auto increment if we need to
			if skipAutoIncrement || delayAutoIncrement {
				lines[i] = strings.Replace(line, " AUTO_INCREMENT", "", 1)
			}

			continue
		}

		isPrimaryKey := strings.Contains(line, " PRIMARY KEY")
		isSecondaryIndex := !isPrimaryKey && strings.Contains(line, " KEY")
		if (isPrimaryKey && strategy.DelayPrimaryKey) || (isSecondaryIndex && strategy.DelaySecondaryIndexes) {

			// remove the comma at the end of the previous line,
			lines[i-1] = lines[i-1][:len(lines[i-1])-1]

			// keep our comma if any (so the next index
			// might remove it)
			// also add the key definition to the alters
			if strings.HasSuffix(line, ",") {
				lines[i] = ","
				alters = append(alters, "ADD "+line[:len(line)-1])
			} else {
				lines[i] = ""
				alters = append(alters, "ADD "+line)
			}
		}

		if strategy.UseMyIsam && strings.Contains(line, " ENGINE=InnoDB") {
			lines[i] = strings.Replace(line, " ENGINE=InnoDB", " ENGINE=MyISAM", 1)
			alters = append(alters, "ENGINE=InnoDB")
		}
	}

	alter := ""
	if len(alters) > 0 {
		alter = "ALTER TABLE `" + databaseName + "`.`" + tableName + "` " + strings.Join(alters, ", ")
	}
	return strings.Join(lines, "\n"), alter, nil
}

// buildQueryList builds the list of queries to use to run the provided
// query on the provided database
func buildQueryList(destinationDbName, query string, writeBinLogs bool) []string {
	queries := make([]string, 0, 4)
	if !writeBinLogs {
		queries = append(queries, "SET sql_log_bin = OFF")
		queries = append(queries, "SET TRANSACTION ISOLATION LEVEL READ UNCOMMITTED")
	}
	queries = append(queries, "USE `"+destinationDbName+"`")
	queries = append(queries, query)
	return queries
}

// MultiRestore is the main entry point for multi restore.
//
// We will either:
// - read from the network if sourceAddrs != nil
// - read from a disk snapshot if fromStoragePaths != nil
func (mysqld *Mysqld) MultiRestore(logger logutil.Logger, destinationDbName string, keyRanges []key.KeyRange, sourceAddrs []*url.URL, fromStoragePaths []string, snapshotConcurrency, fetchConcurrency, insertTableConcurrency, fetchRetryCount int, strategy *SplitStrategy) (err error) {
	var manifests []*SplitSnapshotManifest
	if sourceAddrs != nil {
		// get the manifests from the network
		manifests = make([]*SplitSnapshotManifest, len(sourceAddrs))
		rc := concurrency.NewResourceConstraint(fetchConcurrency)
		for i, sourceAddr := range sourceAddrs {
			rc.Add(1)
			go func(sourceAddr *url.URL, i int) {
				rc.Acquire()
				defer rc.ReleaseAndDone()
				if rc.HasErrors() {
					return
				}

				var sourceDbName string
				if len(sourceAddr.Path) < 2 { // "" or "/"
					sourceDbName = destinationDbName
				} else {
					sourceDbName = sourceAddr.Path[1:]
				}
				ssm, e := fetchSnapshotManifestWithRetry("http://"+sourceAddr.Host, sourceDbName, keyRanges[i], fetchRetryCount)
				manifests[i] = ssm
				rc.RecordError(e)
			}(sourceAddr, i)
		}
		if err = rc.Wait(); err != nil {
			return
		}
	} else {
		// get the manifests from the local snapshots
		manifests = make([]*SplitSnapshotManifest, len(fromStoragePaths))
		for i, fromStoragePath := range fromStoragePaths {
			var err error
			manifests[i], err = readSnapshotManifest(fromStoragePath)
			if err != nil {
				return err
			}
		}
	}

	if e := SanityCheckManifests(manifests); e != nil {
		return e
	}

	tempStoragePath := path.Join(mysqld.SnapshotDir, "multirestore", destinationDbName)

	// Start fresh
	if err = os.RemoveAll(tempStoragePath); err != nil {
		return
	}

	if err = os.MkdirAll(tempStoragePath, 0775); err != nil {
		return err
	}

	defer func() {
		if e := os.RemoveAll(tempStoragePath); e != nil {
			logger.Errorf("error removing %v: %v", tempStoragePath, e)
		}

	}()

	// Handle our concurrency:
	// - fetchConcurrency tasks for network / decompress from disk
	// - insertTableConcurrency for table inserts from a file
	//   into an innodb table
	// - snapshotConcurrency tasks for table inserts / modify tables
	sems := make(map[string]*sync2.Semaphore, len(manifests[0].SchemaDefinition.TableDefinitions)+2)
	sems["net"] = sync2.NewSemaphore(fetchConcurrency, 0)
	sems["db"] = sync2.NewSemaphore(snapshotConcurrency, 0)

	// Store the alter table statements for after restore,
	// and how many jobs we're running on each table
	// TODO(alainjobart) the jobCount map is a bit weird. replace it
	// with a map of WaitGroups, initialized to the number of files
	// per table. Have extra go routines for the tables with auto_increment
	// to wait on the waitgroup, and apply the modify_table.
	postSql := make(map[string]string, len(manifests[0].SchemaDefinition.TableDefinitions))
	jobCount := make(map[string]*sync2.AtomicInt32)

	// Create the database (it's a good check to know if we're running
	// multirestore a second time too!)
	manifest := manifests[0] // I am assuming they all match
	createDatabase, e := fillStringTemplate(manifest.SchemaDefinition.DatabaseSchema, map[string]string{"DatabaseName": destinationDbName})
	if e != nil {
		return e
	}
	if createDatabase == "" {
		return fmt.Errorf("Empty create database statement")
	}

	createDbCmds := make([]string, 0, len(manifest.SchemaDefinition.TableDefinitions)+2)
	if !strategy.WriteBinLogs {
		createDbCmds = append(createDbCmds, "SET sql_log_bin = OFF")
	}
	createDbCmds = append(createDbCmds, createDatabase)
	createDbCmds = append(createDbCmds, "USE `"+destinationDbName+"`")
	createViewCmds := make([]string, 0, 16)
	for _, td := range manifest.SchemaDefinition.TableDefinitions {
		if td.Type == proto.TABLE_BASE_TABLE {
			createDbCmd, alterTable, err := MakeSplitCreateTableSql(logger, td.Schema, destinationDbName, td.Name, strategy)
			if err != nil {
				return err
			}
			if alterTable != "" {
				postSql[td.Name] = alterTable
			}
			jobCount[td.Name] = new(sync2.AtomicInt32)
			createDbCmds = append(createDbCmds, createDbCmd)
			sems["table-"+td.Name] = sync2.NewSemaphore(insertTableConcurrency, 0)
		} else {
			// views are just created with the right db name
			// and no data will ever go in them. We create them
			// after all tables are created, as they will
			// probably depend on real tables.
			createViewCmd, err := fillStringTemplate(td.Schema, map[string]string{"DatabaseName": destinationDbName})
			if err != nil {
				return err
			}
			createViewCmds = append(createViewCmds, createViewCmd)
		}
	}
	createDbCmds = append(createDbCmds, createViewCmds...)
	if err = mysqld.ExecuteSuperQueryList(createDbCmds); err != nil {
		return
	}

	// compute how many jobs we will have
	for _, manifest := range manifests {
		for _, file := range manifest.Source.Files {
			jobCount[file.TableName].Add(1)
		}
	}

	loadDataInfile := `LOAD DATA INFILE '{{.TableInputPath}}' INTO TABLE {{.TableName}} CHARACTER SET binary FIELDS TERMINATED BY ',' OPTIONALLY ENCLOSED BY '"' ESCAPED BY '\\' LINES TERMINATED BY '\n' ({{.Columns}})`

	// fetch all the csv files, and apply them one at a time. Note
	// this might start many go routines, and they'll all be
	// waiting on the resource semaphores.
	mrc := concurrency.NewMultiResourceConstraint(sems)
	for manifestIndex, manifest := range manifests {
		if err = os.Mkdir(path.Join(tempStoragePath, manifest.Source.Addr), 0775); err != nil {
			return err
		}

		for i := range manifest.Source.Files {
			lsf := localSnapshotFile{manifest: manifest, file: &manifest.Source.Files[i], basePath: tempStoragePath}
			mrc.Add(1)
			go func(manifestIndex, i int) {
				defer mrc.Done()

				// compute a few things now, so if we can't we
				// don't take resources:
				// - get the schema
				td, ok := manifest.SchemaDefinition.GetTable(lsf.tableName())
				if !ok {
					mrc.RecordError(fmt.Errorf("No table named %v in schema", lsf.tableName()))
					return
				}

				// - get the load data statement
				queryParams := map[string]string{
					"TableInputPath": lsf.filename(),
					"TableName":      lsf.tableName(),
					"Columns":        strings.Join(td.Columns, ", "),
				}
				loadStatement, e := fillStringTemplate(loadDataInfile, queryParams)
				if e != nil {
					mrc.RecordError(e)
					return
				}

				// get the file, using the 'net' resource
				mrc.Acquire("net")
				if mrc.HasErrors() {
					mrc.Release("net")
					return
				}
				if sourceAddrs == nil {
					e = uncompressLocalFile(path.Join(fromStoragePaths[manifestIndex], path.Base(lsf.file.Path)), lsf.file.Hash, lsf.filename())
				} else {
					e = fetchFileWithRetry(lsf.url(), lsf.file.Hash, lsf.filename(), fetchRetryCount)
				}
				mrc.Release("net")
				if e != nil {
					mrc.RecordError(e)
					return
				}
				defer os.Remove(lsf.filename())

				// acquire the table lock (we do this first
				// so we maximize access to db. Otherwise
				// if 8 threads had gotten the db lock but
				// were writing to the same table, only one
				// load would go at once)
				tableLockName := "table-" + lsf.tableName()
				mrc.Acquire(tableLockName)
				defer func() {
					mrc.Release(tableLockName)
				}()
				if mrc.HasErrors() {
					return
				}

				// acquire the db lock
				mrc.Acquire("db")
				defer func() {
					mrc.Release("db")
				}()
				if mrc.HasErrors() {
					return
				}

				// load the data in
				queries := buildQueryList(destinationDbName, loadStatement, strategy.WriteBinLogs)
				e = mysqld.ExecuteSuperQueryList(queries)
				if e != nil {
					mrc.RecordError(e)
					return
				}

				// if we're running the last insert,
				// potentially re-add the auto-increments
				remainingInserts := jobCount[lsf.tableName()].Add(-1)
				if remainingInserts == 0 && postSql[lsf.tableName()] != "" {
					queries = buildQueryList(destinationDbName, postSql[lsf.tableName()], strategy.WriteBinLogs)
					e = mysqld.ExecuteSuperQueryList(queries)
					if e != nil {
						mrc.RecordError(e)
						return
					}
				}
			}(manifestIndex, i)
		}
	}

	if err = mrc.Wait(); err != nil {
		return err
	}

	// populate blp_checkpoint table if we want to
	if strategy.PopulateBlpCheckpoint {
		queries := make([]string, 0, 4)
		if !strategy.WriteBinLogs {
			queries = append(queries, "SET sql_log_bin = OFF")
			queries = append(queries, "SET TRANSACTION ISOLATION LEVEL READ UNCOMMITTED")
		}
		queries = append(queries, binlogplayer.CreateBlpCheckpoint()...)
		flags := ""
		if strategy.DontStartBinlogPlayer {
			flags = binlogplayer.BLP_FLAG_DONT_START
		}
		for manifestIndex, manifest := range manifests {
			queries = append(queries, binlogplayer.PopulateBlpCheckpoint(uint32(manifestIndex), manifest.Source.MasterPosition, time.Now().Unix(), flags))
		}
		if err = mysqld.ExecuteSuperQueryList(queries); err != nil {
			return err
		}
	}
	return nil
}<|MERGE_RESOLUTION|>--- conflicted
+++ resolved
@@ -717,29 +717,9 @@
 // MakeSplitCreateTableSql returns a table creation statement
 // that is modified to be faster, and the associated optional
 // 'alter table' to modify the table at the end.
-<<<<<<< HEAD
 func MakeSplitCreateTableSql(logger logutil.Logger, schema, databaseName, tableName string, strategy *SplitStrategy) (string, string, error) {
 	alters := make([]string, 0, 5)
 	lines := strings.Split(schema, "\n")
-=======
-// - If the strategy contains the string 'skipAutoIncrement(NNN)' then
-// we do not re-add the auto_increment on that table.
-// - If the strategy contains the string 'delaySecondaryIndexes',
-// then non-primary key indexes will be added afterwards.
-// - If the strategy contains the string 'useMyIsam' we load
-// the data into a myisam table and we then convert to innodb
-// - If the strategy contains the string 'delayPrimaryKey',
-// then the primary key index will be added afterwards (use with useMyIsam)
-// - If the strategy contains the string 'delayAutoIncrement',
-// then we will delay the addition of the AUTO_INCREMENT flag.
-func MakeSplitCreateTableSql(logger logutil.Logger, schema, databaseName, tableName string, strategy string) (string, string, error) {
-	alters := make([]string, 0, 5)
-	lines := strings.Split(schema, "\n")
-	delayAutoIncrement := strings.Contains(strategy, "delayAutoIncrement")
-	delayPrimaryKey := strings.Contains(strategy, "delayPrimaryKey")
-	delaySecondaryIndexes := strings.Contains(strategy, "delaySecondaryIndexes")
-	useMyIsam := strings.Contains(strategy, "useMyIsam")
->>>>>>> 308632e6
 
 	for i, line := range lines {
 		if strings.HasPrefix(line, "CREATE TABLE `") {
@@ -748,26 +728,18 @@
 		}
 
 		if strings.Contains(line, " AUTO_INCREMENT") {
-<<<<<<< HEAD
-			// only add to the final ALTER TABLE if we're not
-			// dropping the AUTO_INCREMENT on the table
-			if strategy.SkipAutoIncrementOnTable(tableName) {
-				logger.Infof("Will not add AUTO_INCREMENT back on table %v", tableName)
-			} else {
-=======
-			skipAutoIncrement := strings.Contains(strategy, "skipAutoIncrement("+tableName+")")
+			skipAutoIncrement := strategy.SkipAutoIncrementOnTable(tableName)
 			if skipAutoIncrement {
 				logger.Infof("Will drop AUTO_INCREMENT from table %v", tableName)
 			}
 
 			// add an alter if we need to add the auto increment after the fact
-			if delayAutoIncrement && !skipAutoIncrement {
->>>>>>> 308632e6
+			if strategy.DelayAutoIncrement && !skipAutoIncrement {
 				alters = append(alters, "MODIFY "+line[:len(line)-1])
 			}
 
 			// remove the auto increment if we need to
-			if skipAutoIncrement || delayAutoIncrement {
+			if skipAutoIncrement || strategy.DelayAutoIncrement {
 				lines[i] = strings.Replace(line, " AUTO_INCREMENT", "", 1)
 			}
 
