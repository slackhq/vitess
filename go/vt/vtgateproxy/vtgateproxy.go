--- conflicted
+++ resolved
@@ -21,12 +21,10 @@
 import (
 	"context"
 	"flag"
+	"fmt"
 	"io"
-<<<<<<< HEAD
 	"net/url"
-=======
 	"strings"
->>>>>>> 82258abc
 	"sync"
 	"time"
 
@@ -136,23 +134,15 @@
 }
 
 func (proxy *VTGateProxy) Execute(ctx context.Context, session *vtgateconn.VTGateSession, sql string, bindVariables map[string]*querypb.BindVariable) (qr *sqltypes.Result, err error) {
-<<<<<<< HEAD
-	t := time.Now()
-	qr, err = session.Execute(WithSlackAZAffinityContext(ctx, proxy.azID, proxy.gateType), sql, bindVariables)
-	logSql := sql
-	if len(logSql) > 40 {
-		logSql = logSql[:40]
-=======
 
 	// Intercept "use" statements since they just have to update the local session
 	if strings.HasPrefix(sql, "use ") {
 		targetString := sqlescape.UnescapeID(sql[4:])
 		session.SessionPb().TargetString = targetString
 		return &sqltypes.Result{}, nil
->>>>>>> 82258abc
 	}
 
-	return session.Execute(ctx, sql, bindVariables)
+	return session.Execute(WithSlackAZAffinityContext(ctx, proxy.azID, proxy.gateType), sql, bindVariables)
 }
 
 func (proxy *VTGateProxy) StreamExecute(ctx context.Context, session *vtgateconn.VTGateSession, sql string, bindVariables map[string]*querypb.BindVariable, callback func(*sqltypes.Result) error) error {
