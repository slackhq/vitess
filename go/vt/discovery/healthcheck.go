/*
Copyright 2020 The Vitess Authors.

Licensed under the Apache License, Version 2.0 (the "License");
you may not use this file except in compliance with the License.
You may obtain a copy of the License at

    http://www.apache.org/licenses/LICENSE-2.0

Unless required by applicable law or agreed to in writing, software
distributed under the License is distributed on an "AS IS" BASIS,
WITHOUT WARRANTIES OR CONDITIONS OF ANY KIND, either express or implied.
See the License for the specific language governing permissions and
limitations under the License.
*/

// Package discovery provides a way to discover all tablets e.g. within a
// specific shard and monitor their current health.
//
// Use the HealthCheck object to query for tablets and their health.
//
// For an example how to use the HealthCheck object, see vtgate/tabletgateway.go
//
// Tablets have to be manually added to the HealthCheck using AddTablet().
// Alternatively, use a Watcher implementation which will constantly watch
// a source (e.g. the topology) and add and remove tablets as they are
// added or removed from the source.
// For a Watcher example have a look at NewTopologyWatcher().
//
// Internally, the HealthCheck module is connected to each tablet and has a
// streaming RPC (StreamHealth) open to receive periodic health infos.
package discovery

import (
	"bytes"
	"context"
	"encoding/json"
	"errors"
	"fmt"
	"hash/crc32"
	"net/http"
	"sort"
	"strings"
	"sync"
	"time"

	"github.com/google/safehtml/template"
	"github.com/google/safehtml/template/uncheckedconversions"
	"github.com/spf13/pflag"
	"golang.org/x/sync/semaphore"

	"vitess.io/vitess/go/flagutil"
	"vitess.io/vitess/go/netutil"
	"vitess.io/vitess/go/stats"
	"vitess.io/vitess/go/vt/log"
	"vitess.io/vitess/go/vt/proto/query"
	"vitess.io/vitess/go/vt/proto/topodata"
	"vitess.io/vitess/go/vt/proto/vtrpc"
	"vitess.io/vitess/go/vt/servenv"
	"vitess.io/vitess/go/vt/topo"
	"vitess.io/vitess/go/vt/topo/topoproto"
	"vitess.io/vitess/go/vt/topotools"
	"vitess.io/vitess/go/vt/vterrors"
	"vitess.io/vitess/go/vt/vttablet/queryservice"
)

var (
	hcErrorCounters = stats.NewCountersWithMultiLabels("HealthcheckErrors", "Healthcheck Errors", []string{"Keyspace", "ShardName", "TabletType"})

	hcPrimaryPromotedCounters = stats.NewCountersWithMultiLabels("HealthcheckPrimaryPromoted", "Primary promoted in keyspace/shard name because of health check errors", []string{"Keyspace", "ShardName"})
	healthcheckOnce           sync.Once

	// TabletURLTemplateString is a flag to generate URLs for the tablets that vtgate discovers.
	TabletURLTemplateString = "http://{{.GetTabletHostPort}}"
	tabletURLTemplate       *template.Template

	// AllowedTabletTypes is the list of allowed tablet types. e.g. {PRIMARY, REPLICA}.
	AllowedTabletTypes []topodata.TabletType

	// KeyspacesToWatch - if provided this specifies which keyspaces should be
	// visible to the healthcheck. By default the healthcheck will watch all keyspaces.
	KeyspacesToWatch []string

	// tabletFilters are the keyspace|shard or keyrange filters to apply to the full set of tablets.
	tabletFilters []string

	// tabletFilterTags are the tablet tag filters (as key:value pairs) to apply to the full set of tablets.
	tabletFilterTags flagutil.StringMapValue

	// refreshInterval is the interval at which healthcheck refreshes its list of tablets from topo.
	refreshInterval = 1 * time.Minute

	// refreshKnownTablets tells us whether to process all tablets or only new tablets.
	refreshKnownTablets = true

	// healthCheckDialConcurrency tells us how many healthcheck connections can be opened to tablets at once. This should be less than the golang max thread limit of 10000.
	healthCheckDialConcurrency int64 = 1024

	// How much to sleep between each check.
	waitAvailableTabletInterval = 100 * time.Millisecond

	// HealthCheckCacheTemplate uses healthCheckTemplate with the `HealthCheck Tablet - Cache` title to create the
	// HTML code required to render the cache of the HealthCheck.
	HealthCheckCacheTemplate = fmt.Sprintf(healthCheckTemplate, "HealthCheck - Cache")

	// HealthCheckHealthyTemplate uses healthCheckTemplate with the `HealthCheck Tablet - Healthy Tablets` title to
	// create the HTML code required to render the list of healthy tablets from the HealthCheck.
	HealthCheckHealthyTemplate = fmt.Sprintf(healthCheckTemplate, "HealthCheck - Healthy Tablets")

	// errKeyspacesToWatchAndTabletFilters is an error for cases where incompatible filters are defined.
	errKeyspacesToWatchAndTabletFilters = errors.New("only one of --keyspaces_to_watch and --tablet_filters may be specified at a time")
)

// See the documentation for NewHealthCheck below for an explanation of these parameters.
const (
	DefaultHealthCheckRetryDelay = 5 * time.Second
	DefaultHealthCheckTimeout    = 1 * time.Minute

	// healthCheckTemplate is the HTML code to display a TabletsCacheStatusList, it takes a parameter for the title
	// as the template can be used for both HealthCheck's cache and healthy tablets list.
	healthCheckTemplate = `
<style>
  table {
    border-collapse: collapse;
  }
  td, th {
    border: 1px solid #999;
    padding: 0.2rem;
  }
</style>
<table class="refreshRequired">
  <tr>
    <th colspan="5">%s</th>
  </tr>
  <tr>
    <th>Cell</th>
    <th>Keyspace</th>
    <th>Shard</th>
    <th>TabletType</th>
    <th>TabletHealth</th>
  </tr>
  {{range $i, $ts := .}}
  <tr>
    <td>{{$ts.Cell}}</td>
    <td>{{$ts.Target.Keyspace}}</td>
    <td>{{$ts.Target.Shard}}</td>
    <td>{{$ts.Target.TabletType}}</td>
    <td>{{$ts.StatusAsHTML}}</td>
  </tr>
  {{end}}
</table>
`
)

// ParseTabletURLTemplateFromFlag loads or reloads the URL template.
func ParseTabletURLTemplateFromFlag() {
	tabletURLTemplate = template.New("")
	_, err := tabletURLTemplate.ParseFromTrustedTemplate(uncheckedconversions.TrustedTemplateFromStringKnownToSatisfyTypeContract(TabletURLTemplateString))
	if err != nil {
		log.Exitf("error parsing template: %v", err)
	}
}

func init() {
	for _, cmd := range []string{"vtgate", "vtcombo"} {
		servenv.OnParseFor(cmd, registerDiscoveryFlags)
		servenv.OnParseFor(cmd, registerWebUIFlags)
	}

	servenv.OnParseFor("vtctld", registerWebUIFlags)
}

func registerDiscoveryFlags(fs *pflag.FlagSet) {
	fs.StringSliceVar(&tabletFilters, "tablet_filters", []string{}, "Specifies a comma-separated list of 'keyspace|shard_name or keyrange' values to filter the tablets to watch.")
	fs.Var(&tabletFilterTags, "tablet-filter-tags", "Specifies a comma-separated list of tablet tags (as key:value pairs) to filter the tablets to watch.")
	fs.Var((*topoproto.TabletTypeListFlag)(&AllowedTabletTypes), "allowed_tablet_types", "Specifies the tablet types this vtgate is allowed to route queries to. Should be provided as a comma-separated set of tablet types.")
	fs.StringSliceVar(&KeyspacesToWatch, "keyspaces_to_watch", []string{}, "Specifies which keyspaces this vtgate should have access to while routing queries or accessing the vschema.")
}

func registerWebUIFlags(fs *pflag.FlagSet) {
	fs.StringVar(&TabletURLTemplateString, "tablet_url_template", "http://{{.GetTabletHostPort}}", "Format string describing debug tablet url formatting. See getTabletDebugURL() for how to customize this.")
	fs.DurationVar(&refreshInterval, "tablet_refresh_interval", 1*time.Minute, "Tablet refresh interval.")
	fs.BoolVar(&refreshKnownTablets, "tablet_refresh_known_tablets", true, "Whether to reload the tablet's address/port map from topo in case they change.")
	fs.Int64Var(&healthCheckDialConcurrency, "healthcheck-dial-concurrency", 1024, "Maximum concurrency of new healthcheck connections. This should be less than the golang max thread limit of 10000.")
	ParseTabletURLTemplateFromFlag()
}

// FilteringKeyspaces returns true if any keyspaces have been configured to be filtered.
func FilteringKeyspaces() bool {
	return len(KeyspacesToWatch) > 0
}

type KeyspaceShardTabletType string
type tabletAliasString string

// HealthCheck declares what the TabletGateway needs from the HealthCheck
type HealthCheck interface {
	// AddTablet adds the tablet.
	AddTablet(tablet *topodata.Tablet)

	// RemoveTablet removes the tablet.
	RemoveTablet(tablet *topodata.Tablet)

	// ReplaceTablet does an AddTablet and RemoveTablet in one call, effectively replacing the old tablet with the new.
	ReplaceTablet(old, new *topodata.Tablet)

	// CacheStatus returns a displayable version of the health check cache.
	CacheStatus() TabletsCacheStatusList

	// HealthyStatus returns a displayable version of the health check healthy list.
	HealthyStatus() TabletsCacheStatusList

	// CacheStatusMap returns a map of the health check cache.
	CacheStatusMap() map[string]*TabletsCacheStatus

	// Close stops the healthcheck.
	Close() error

	// WaitForAllServingTablets waits for at least one healthy serving tablet in
	// each given target before returning.
	// It will return ctx.Err() if the context is canceled.
	// It will return an error if it can't read the necessary topology records.
	WaitForAllServingTablets(ctx context.Context, targets []*query.Target) error

	// TabletConnection returns the TabletConn of the given tablet.
	TabletConnection(alias *topodata.TabletAlias, target *query.Target) (queryservice.QueryService, error)

	// RegisterStats registers the connection counts stats
	RegisterStats()

	// GetHealthyTabletStats returns only the healthy tablets.
	// The returned array is owned by the caller.
	// For TabletType_PRIMARY, this will only return at most one entry,
	// the most recent tablet of type primary.
	// This returns a copy of the data so that callers can access without
	// synchronization
	GetHealthyTabletStats(target *query.Target) []*TabletHealth

	// GetTabletHealth results the TabletHealth of the tablet that matches the given alias
	GetTabletHealth(kst KeyspaceShardTabletType, alias *topodata.TabletAlias) (*TabletHealth, error)

	// GetTabletHealthByAlias results the TabletHealth of the tablet that matches the given alias
	GetTabletHealthByAlias(alias *topodata.TabletAlias) (*TabletHealth, error)

	// Subscribe adds a listener. Used by vtgate buffer to learn about primary changes.
	Subscribe() chan *TabletHealth

	// Unsubscribe removes a listener.
	Unsubscribe(c chan *TabletHealth)

	// GetLoadTabletsTrigger returns a channel that is used to inform when to load tablets.
	GetLoadTabletsTrigger() chan struct{}
}

var _ HealthCheck = (*HealthCheckImpl)(nil)

// KeyFromTarget includes cell which we ignore here
// because tabletStatsCache is intended to be per-cell
func KeyFromTarget(target *query.Target) KeyspaceShardTabletType {
	return KeyspaceShardTabletType(fmt.Sprintf("%s.%s.%s", target.Keyspace, target.Shard, topoproto.TabletTypeLString(target.TabletType)))
}

// HealthCheckImpl performs health checking and stores the results.
// The goal of this object is to maintain a StreamHealth RPC
// to a lot of tablets. Tablets are added / removed by calling the
// AddTablet / RemoveTablet methods (other discovery module objects
// can for instance watch the topology and call these).
// It contains a map of tabletHealthCheck objects by Alias.
// Each tabletHealthCheck object stores the health information for one tablet.
// A checkConn goroutine is spawned for each tabletHealthCheck, which is responsible for
// keeping that tabletHealthCheck up-to-date.
// If checkConn terminates for any reason, then the corresponding tabletHealthCheck object
// is removed from the map. When a tabletHealthCheck
// gets removed from the map, its cancelFunc gets called, which ensures that the associated
// checkConn goroutine eventually terminates.
type HealthCheckImpl struct {
	// Immutable fields set at construction time.
	retryDelay         time.Duration
	healthCheckTimeout time.Duration
	ts                 *topo.Server
	cell               string
	// mu protects all the following fields.
	mu sync.Mutex
	// authoritative map of tabletHealth by alias
	healthByAlias map[tabletAliasString]*tabletHealthCheck
	// a map keyed by keyspace.shard.tabletType
	// contains a map of TabletHealth keyed by tablet alias for each tablet relevant to the keyspace.shard.tabletType
	// has to be kept in sync with healthByAlias
	healthData map[KeyspaceShardTabletType]map[tabletAliasString]*TabletHealth
	// another map keyed by keyspace.shard.tabletType, this one containing a sorted list of TabletHealth
	healthy map[KeyspaceShardTabletType][]*TabletHealth
	// connsWG keeps track of all launched Go routines that monitor tablet connections.
	connsWG sync.WaitGroup
	// topology watchers that inform healthcheck of tablets being added and deleted
	topoWatchers []*TopologyWatcher
	// cellAliases is a cache of cell aliases
	cellAliases map[string]string
	// mutex to protect subscribers
	subMu sync.Mutex
	// subscribers
	subscribers map[chan *TabletHealth]struct{}
	// loadTablets trigger is used to immediately load a new primary tablet when the current one has been demoted
	loadTabletsTrigger chan struct{}
	// healthCheckDialSem is used to limit how many healthcheck connections can be opened to tablets at once.
	healthCheckDialSem *semaphore.Weighted
}

// NewVTGateHealthCheckFilters returns healthcheck filters for vtgate.
func NewVTGateHealthCheckFilters() (filters TabletFilters, err error) {
	if len(tabletFilters) > 0 {
		if len(KeyspacesToWatch) > 0 {
			return nil, errKeyspacesToWatchAndTabletFilters
		}

		fbs, err := NewFilterByShard(tabletFilters)
		if err != nil {
			return nil, fmt.Errorf("failed to parse tablet_filters value %q: %v", strings.Join(tabletFilters, ","), err)
		}
		filters = append(filters, fbs)
	} else if len(KeyspacesToWatch) > 0 {
		filters = append(filters, NewFilterByKeyspace(KeyspacesToWatch))
	}
	if len(tabletFilterTags) > 0 {
		filters = append(filters, NewFilterByTabletTags(tabletFilterTags))
	}
	return filters, nil
}

// NewVTGateHealthCheckFilters returns healthcheck filters for vtgate.
func NewVTGateHealthCheckFilters() (filters TabletFilters, err error) {
	if len(tabletFilters) > 0 {
		if len(KeyspacesToWatch) > 0 {
			return nil, errKeyspacesToWatchAndTabletFilters
		}

		fbs, err := NewFilterByShard(tabletFilters)
		if err != nil {
			return nil, fmt.Errorf("failed to parse tablet_filters value %q: %v", strings.Join(tabletFilters, ","), err)
		}
		filters = append(filters, fbs)
	} else if len(KeyspacesToWatch) > 0 {
		filters = append(filters, NewFilterByKeyspace(KeyspacesToWatch))
	}
	return filters, nil
}

// NewHealthCheck creates a new HealthCheck object.
// Parameters:
// retryDelay.
//
//	The duration to wait before retrying to connect (e.g. after a failed connection
//	attempt).
//
// healthCheckTimeout.
//
//	The duration for which we consider a health check response to be 'fresh'. If we don't get
//	a health check response from a tablet for more than this duration, we consider the tablet
//	not healthy.
//
// topoServer.
//
//	The topology server that this healthcheck object can use to retrieve cell or tablet information
//
// localCell.
//
//	The localCell for this healthcheck
//
// cellsToWatch.
<<<<<<< HEAD
//
//	Is a list of cells to watch for tablets.
//
// filters.
//
=======
//
//	Is a list of cells to watch for tablets.
//
// filters.
//
>>>>>>> 087964bd
//	Is one or more filters to apply when determining what tablets we want to stream healthchecks from.
func NewHealthCheck(ctx context.Context, retryDelay, healthCheckTimeout time.Duration, topoServer *topo.Server, localCell, cellsToWatch string, filters TabletFilter) *HealthCheckImpl {
	log.Infof("loading tablets for cells: %v", cellsToWatch)

	hc := &HealthCheckImpl{
		ts:                 topoServer,
		cell:               localCell,
		retryDelay:         retryDelay,
		healthCheckTimeout: healthCheckTimeout,
		healthCheckDialSem: semaphore.NewWeighted(healthCheckDialConcurrency),
		healthByAlias:      make(map[tabletAliasString]*tabletHealthCheck),
		healthData:         make(map[KeyspaceShardTabletType]map[tabletAliasString]*TabletHealth),
		healthy:            make(map[KeyspaceShardTabletType][]*TabletHealth),
		subscribers:        make(map[chan *TabletHealth]struct{}),
		cellAliases:        make(map[string]string),
		loadTabletsTrigger: make(chan struct{}, 1),
	}
	var topoWatchers []*TopologyWatcher
	cells := strings.Split(cellsToWatch, ",")
	if cellsToWatch == "" {
		cells = append(cells, localCell)
	}

	for _, c := range cells {
		var filters TabletFilters
		log.Infof("Setting up healthcheck for cell: %v", c)
		if c == "" {
			continue
		}
		topoWatchers = append(topoWatchers, NewTopologyWatcher(ctx, topoServer, hc, filters, c, refreshInterval, refreshKnownTablets, topo.DefaultConcurrency))
	}

	hc.topoWatchers = topoWatchers
	healthcheckOnce.Do(func() {
		servenv.HTTPHandle("/debug/gateway", hc)
	})

	// start the topo watches here
	for _, tw := range hc.topoWatchers {
		tw.Start()
	}

	return hc
}

// AddTablet adds the tablet, and starts health check.
// It does not block on making connection.
// name is an optional tag for the tablet, e.g. an alternative address.
func (hc *HealthCheckImpl) AddTablet(tablet *topodata.Tablet) {
	// check whether grpc port is present on tablet, if not return
	if tablet.PortMap["grpc"] == 0 {
		return
	}

	log.Infof("Adding tablet to healthcheck: %v", tablet)
	hc.mu.Lock()
	defer hc.mu.Unlock()
	if hc.healthByAlias == nil {
		// already closed.
		return
	}
	ctx, cancelFunc := context.WithCancel(context.Background())
	target := &query.Target{
		Keyspace:   tablet.Keyspace,
		Shard:      tablet.Shard,
		TabletType: tablet.Type,
	}
	thc := &tabletHealthCheck{
		ctx:        ctx,
		cancelFunc: cancelFunc,
		Tablet:     tablet,
		Target:     target,
	}

	// add to our datastore
	key := KeyFromTarget(target)
	tabletAlias := topoproto.TabletAliasString(tablet.Alias)
	if _, ok := hc.healthByAlias[tabletAliasString(tabletAlias)]; ok {
		// We should not add a tablet that we already have
		log.Errorf("Program bug: tried to add existing tablet: %v to healthcheck", tabletAlias)
		return
	}
	hc.healthByAlias[tabletAliasString(tabletAlias)] = thc
	res := thc.SimpleCopy()
	if _, ok := hc.healthData[key]; !ok {
		hc.healthData[key] = make(map[tabletAliasString]*TabletHealth)
	}
	hc.healthData[key][tabletAliasString(tabletAlias)] = res

	hc.broadcast(res)
	hc.connsWG.Add(1)
	go thc.checkConn(hc)
}

// RemoveTablet removes the tablet, and stops the health check.
// It does not block.
func (hc *HealthCheckImpl) RemoveTablet(tablet *topodata.Tablet) {
	hc.deleteTablet(tablet)
}

// ReplaceTablet removes the old tablet and adds the new tablet.
func (hc *HealthCheckImpl) ReplaceTablet(old, new *topodata.Tablet) {
	hc.RemoveTablet(old)
	hc.AddTablet(new)
}

func (hc *HealthCheckImpl) deleteTablet(tablet *topodata.Tablet) {
	log.Infof("Removing tablet from healthcheck: %v", tablet)
	hc.mu.Lock()
	defer hc.mu.Unlock()

	tabletAlias := tabletAliasString(topoproto.TabletAliasString(tablet.Alias))
	defer func() {
		// We want to be sure the tablet is gone from the secondary
		// maps even if it's already gone from the authoritative map.
		// The tablet's type also may have recently changed as well,
		// so ensure that the tablet we're removing is removed from
		// any possible secondary map keys:
		// key: keyspace.shard.tabletType -> val: map[tabletAlias]tabletHealth
		for _, tabletType := range topoproto.AllTabletTypes {
			key := KeyspaceShardTabletType(fmt.Sprintf("%s.%s.%s", tablet.Keyspace, tablet.Shard, topoproto.TabletTypeLString(tabletType)))
			// delete from map by keyspace.shard.tabletType
			ths, ok := hc.healthData[key]
			if !ok {
				continue
			}
			delete(ths, tabletAlias)
			// delete from healthy list
			healthy, ok := hc.healthy[key]
			if ok && len(healthy) > 0 {
				if tabletType == topodata.TabletType_PRIMARY {
					// If the deleted tablet was a primary,
					// and it matches what we think is the current active primary,
					// clear the healthy list for the primary.
					//
					// See the logic in `updateHealth` for more details.
					alias := tabletAliasString(topoproto.TabletAliasString(healthy[0].Tablet.Alias))
					if alias == tabletAlias {
						hc.healthy[key] = []*TabletHealth{}
					}
				} else {
					// Simply recompute the list of healthy tablets for all other tablet types.
					hc.recomputeHealthy(key)
				}
			}
		}
	}()
	// delete from authoritative map
	th, ok := hc.healthByAlias[tabletAlias]
	if !ok {
		log.Infof("We have no health data for tablet: %v, it might have been deleted already", tablet)
		return
	}
	// Calling this will end the context associated with th.checkConn,
	// which will call finalizeConn, which will close the connection.
	th.cancelFunc()
	delete(hc.healthByAlias, tabletAlias)
}

func (hc *HealthCheckImpl) updateHealth(th *TabletHealth, prevTarget *query.Target, trivialUpdate bool, up bool) {
	// hc.healthByAlias is authoritative, it should be updated
	hc.mu.Lock()
	defer hc.mu.Unlock()

	tabletAlias := tabletAliasString(topoproto.TabletAliasString(th.Tablet.Alias))
	// let's be sure that this tablet hasn't been deleted from the authoritative map
	// so that we're not racing to update it and in effect re-adding a copy of the
	// tablet record that was deleted
	if _, ok := hc.healthByAlias[tabletAlias]; !ok {
		log.Infof("Tablet %v has been deleted, skipping health update", th.Tablet)
		return
	}

	targetKey := KeyFromTarget(th.Target)
	targetChanged := prevTarget.TabletType != th.Target.TabletType || prevTarget.Keyspace != th.Target.Keyspace || prevTarget.Shard != th.Target.Shard
	if targetChanged {
		// Error counter has to be set here in case we get a new tablet type for the first time in a stream response
		hcErrorCounters.Add([]string{th.Target.Keyspace, th.Target.Shard, topoproto.TabletTypeLString(th.Target.TabletType)}, 0)
		// keyspace and shard are not expected to change, but just in case ...
		// move this tabletHealthCheck to the correct map
		oldTargetKey := KeyFromTarget(prevTarget)
		delete(hc.healthData[oldTargetKey], tabletAlias)
		_, ok := hc.healthData[targetKey]
		if !ok {
			hc.healthData[targetKey] = make(map[tabletAliasString]*TabletHealth)
		}

		// If the previous tablet type was primary, we need to check if the next new primary has already been assigned.
		// If no new primary has been assigned, we will trigger a `loadTablets` call to immediately redirect traffic to the new primary.
		//
		// This is to avoid a situation where a newly primary tablet for a shard has just been started and the tableRefreshInterval has not yet passed,
		// causing an interruption where no primary is assigned to the shard.
		if prevTarget.TabletType == topodata.TabletType_PRIMARY {
			if primaries := hc.healthData[oldTargetKey]; len(primaries) == 0 {
				log.Infof("We will have no health data for the next new primary tablet after demoting the tablet: %v, so start loading tablets now", topotools.TabletIdent(th.Tablet))
				// We want to trigger a loadTablets call, but if the channel is not empty
				// then a trigger is already scheduled, we don't need to trigger another one.
				// This also prevents the code from deadlocking as described in https://github.com/vitessio/vitess/issues/16994.
				select {
				case hc.loadTabletsTrigger <- struct{}{}:
				default:
				}
			}
		}
	}
	// add it to the map by target and create the map record if needed
	if _, ok := hc.healthData[targetKey]; !ok {
		hc.healthData[targetKey] = make(map[tabletAliasString]*TabletHealth)
	}
	hc.healthData[targetKey][tabletAlias] = th

	isPrimary := th.Target.TabletType == topodata.TabletType_PRIMARY
	switch {
	case isPrimary && up:
		if len(hc.healthy[targetKey]) == 0 {
			hc.healthy[targetKey] = append(hc.healthy[targetKey], th)
		} else {
			// We already have one up server, see if we
			// need to replace it.
			if th.PrimaryTermStartTime < hc.healthy[targetKey][0].PrimaryTermStartTime {
				log.Warningf("not marking healthy primary %s as Up for %s because its PrimaryTermStartTime is smaller than the highest known timestamp from previous PRIMARYs %s: %d < %d ",
					topoproto.TabletAliasString(th.Tablet.Alias),
					topoproto.KeyspaceShardString(th.Target.Keyspace, th.Target.Shard),
					topoproto.TabletAliasString(hc.healthy[targetKey][0].Tablet.Alias),
					th.PrimaryTermStartTime,
					hc.healthy[targetKey][0].PrimaryTermStartTime)
			} else {
				// Just replace it.
				hc.healthy[targetKey][0] = th
			}
		}
	case isPrimary && !up:
		if healthy, ok := hc.healthy[targetKey]; ok && len(healthy) > 0 {
			// isPrimary is true here therefore we should only have 1 tablet in healthy
			alias := tabletAliasString(topoproto.TabletAliasString(healthy[0].Tablet.Alias))
			// Clear healthy list for primary if the existing tablet is down
			if alias == tabletAlias {
				hc.healthy[targetKey] = []*TabletHealth{}
			}
		}
	}

	if !trivialUpdate {
		// We re-sort the healthy tablet list whenever we get a health update for tablets we can route to.
		// Tablets from other cells for non-primary targets should not trigger a re-sort;
		// they should also be excluded from healthy list.
		if th.Target.TabletType != topodata.TabletType_PRIMARY && hc.isIncluded(th.Target.TabletType, th.Tablet.Alias) {
			hc.recomputeHealthy(targetKey)
		}
		if targetChanged && prevTarget.TabletType != topodata.TabletType_PRIMARY && hc.isIncluded(th.Target.TabletType, th.Tablet.Alias) { // also recompute old target's healthy list
			oldTargetKey := KeyFromTarget(prevTarget)
			hc.recomputeHealthy(oldTargetKey)
		}
	}

	isNewPrimary := isPrimary && prevTarget.TabletType != topodata.TabletType_PRIMARY
	if isNewPrimary {
		log.Errorf("Adding 1 to PrimaryPromoted counter for target: %v, tablet: %v, tabletType: %v", prevTarget, topoproto.TabletAliasString(th.Tablet.Alias), th.Target.TabletType)
		hcPrimaryPromotedCounters.Add([]string{th.Target.Keyspace, th.Target.Shard}, 1)
	}

	// broadcast to subscribers
	hc.broadcast(th)
}

// recomputeHealthy recomputes the healthy tablets for the given key.
//
// This filters out tablets that might be healthy, but are not part of the current
// cell or cell alias. It also performs filtering of tablets based on replication lag,
// if configured to do so.
//
// This should not be called for primary tablets.
func (hc *HealthCheckImpl) recomputeHealthy(key KeyspaceShardTabletType) {
	all := hc.healthData[key]
	allArray := make([]*TabletHealth, 0, len(all))
	for _, s := range all {
		// Only tablets in same cell / cellAlias are included in healthy list.
		if hc.isIncluded(s.Tablet.Type, s.Tablet.Alias) {
			allArray = append(allArray, s)
		}
	}
	hc.healthy[key] = FilterStatsByReplicationLag(allArray)
}

// Subscribe adds a listener. Used by vtgate buffer to learn about primary changes.
func (hc *HealthCheckImpl) Subscribe() chan *TabletHealth {
	hc.subMu.Lock()
	defer hc.subMu.Unlock()
	c := make(chan *TabletHealth, 2)
	hc.subscribers[c] = struct{}{}
	return c
}

// Unsubscribe removes a listener.
func (hc *HealthCheckImpl) Unsubscribe(c chan *TabletHealth) {
	hc.subMu.Lock()
	defer hc.subMu.Unlock()
	delete(hc.subscribers, c)
}

func (hc *HealthCheckImpl) broadcast(th *TabletHealth) {
	hc.subMu.Lock()
	defer hc.subMu.Unlock()
	for c := range hc.subscribers {
		select {
		case c <- th:
		default:
		}
	}
}

// GetLoadTabletsTrigger returns a channel that is used to inform when to load tablets.
func (hc *HealthCheckImpl) GetLoadTabletsTrigger() chan struct{} {
	return hc.loadTabletsTrigger
}

// CacheStatus returns a displayable version of the cache.
func (hc *HealthCheckImpl) CacheStatus() TabletsCacheStatusList {
	tcsMap := hc.CacheStatusMap()
	tcsl := make(TabletsCacheStatusList, 0, len(tcsMap))
	for _, tcs := range tcsMap {
		tcsl = append(tcsl, tcs)
	}
	sort.Sort(tcsl)
	return tcsl
}

// HealthyStatus returns a displayable version of the cache.
func (hc *HealthCheckImpl) HealthyStatus() TabletsCacheStatusList {
	tcsMap := hc.HealthyStatusMap()
	tcsl := make(TabletsCacheStatusList, 0, len(tcsMap))
	for _, tcs := range tcsMap {
		tcsl = append(tcsl, tcs)
	}
	sort.Sort(tcsl)
	return tcsl
}

func (hc *HealthCheckImpl) CacheStatusMap() map[string]*TabletsCacheStatus {
	tcsMap := make(map[string]*TabletsCacheStatus)
	hc.mu.Lock()
	defer hc.mu.Unlock()
	for _, ths := range hc.healthData {
		for _, th := range ths {
			tabletHealthToTabletCacheStatus(th, tcsMap)
		}
	}
	return tcsMap
}

func (hc *HealthCheckImpl) HealthyStatusMap() map[string]*TabletsCacheStatus {
	tcsMap := make(map[string]*TabletsCacheStatus)
	hc.mu.Lock()
	defer hc.mu.Unlock()
	for _, ths := range hc.healthy {
		for _, th := range ths {
			tabletHealthToTabletCacheStatus(th, tcsMap)
		}
	}
	return tcsMap
}

func tabletHealthToTabletCacheStatus(th *TabletHealth, tcsMap map[string]*TabletsCacheStatus) {
	key := fmt.Sprintf("%v.%v.%v.%v", th.Tablet.Alias.Cell, th.Target.Keyspace, th.Target.Shard, th.Target.TabletType.String())
	var tcs *TabletsCacheStatus
	var ok bool
	if tcs, ok = tcsMap[key]; !ok {
		tcs = &TabletsCacheStatus{
			Cell:   th.Tablet.Alias.Cell,
			Target: th.Target,
		}
		tcsMap[key] = tcs
	}
	tcs.TabletsStats = append(tcs.TabletsStats, th)
}

// Close stops the healthcheck.
func (hc *HealthCheckImpl) Close() error {
	hc.mu.Lock()
	for _, th := range hc.healthByAlias {
		th.cancelFunc()
	}
	hc.healthByAlias = nil
	hc.healthData = nil
	for _, tw := range hc.topoWatchers {
		tw.Stop()
	}
	for s := range hc.subscribers {
		close(s)
	}
	hc.subscribers = nil
	// Release the lock early or a pending checkHealthCheckTimeout
	// cannot get a read lock on it.
	hc.mu.Unlock()

	// Wait for the checkHealthCheckTimeout Go routine and each Go
	// routine per tablet.
	hc.connsWG.Wait()

	return nil
}

// GetHealthyTabletStats returns only the healthy tablets.
// The returned array is owned by the caller.
// For TabletType_PRIMARY, this will only return at most one entry,
// the most recent tablet of type primary.
// This returns a copy of the data so that callers can access without
// synchronization
func (hc *HealthCheckImpl) GetHealthyTabletStats(target *query.Target) []*TabletHealth {
	var result []*TabletHealth
	hc.mu.Lock()
	defer hc.mu.Unlock()
	return append(result, hc.healthy[KeyFromTarget(target)]...)
}

// GetTabletStats returns all tablets for the given target.
// The returned array is owned by the caller.
// For TabletType_PRIMARY, this will only return at most one entry,
// the most recent tablet of type primary.
func (hc *HealthCheckImpl) GetTabletStats(target *query.Target) []*TabletHealth {
	var result []*TabletHealth
	hc.mu.Lock()
	defer hc.mu.Unlock()
	ths := hc.healthData[KeyFromTarget(target)]
	for _, th := range ths {
		result = append(result, th)
	}
	return result
}

// WaitForTablets waits for at least one tablet in the given
// keyspace / shard / tablet type before returning. The tablets do not
// have to be healthy.  It will return ctx.Err() if the context is canceled.
func (hc *HealthCheckImpl) WaitForTablets(ctx context.Context, keyspace, shard string, tabletType topodata.TabletType) error {
	targets := []*query.Target{
		{
			Keyspace:   keyspace,
			Shard:      shard,
			TabletType: tabletType,
		},
	}
	return hc.waitForTablets(ctx, targets, false)
}

// WaitForAllServingTablets waits for at least one healthy serving tablet in
// each given target before returning.
// It will return ctx.Err() if the context is canceled.
// It will return an error if it can't read the necessary topology records.
func (hc *HealthCheckImpl) WaitForAllServingTablets(ctx context.Context, targets []*query.Target) error {
	return hc.waitForTablets(ctx, targets, true)
}

// waitForTablets is the internal method that polls for tablets.
func (hc *HealthCheckImpl) waitForTablets(ctx context.Context, targets []*query.Target, requireServing bool) error {
	for {
		// We nil targets as we find them.
		allPresent := true
		for i, target := range targets {
			if target == nil {
				continue
			}

			var tabletHealths []*TabletHealth
			if requireServing {
				tabletHealths = hc.GetHealthyTabletStats(target)
			} else {
				tabletHealths = hc.GetTabletStats(target)
			}
			if len(tabletHealths) == 0 {
				allPresent = false
			} else {
				targets[i] = nil
			}
		}

		if allPresent {
			// we found everything we needed
			return nil
		}

		// Unblock after the sleep or when the context has expired.
		timer := time.NewTimer(waitAvailableTabletInterval)
		select {
		case <-ctx.Done():
			timer.Stop()
			for _, target := range targets {
				if target != nil {
					log.Infof("couldn't find tablets for target: %v", target)
				}
			}
			return ctx.Err()
		case <-timer.C:
		}
	}
}

// GetTabletHealthByAlias results the TabletHealth of the tablet that matches the given alias
func (hc *HealthCheckImpl) GetTabletHealthByAlias(alias *topodata.TabletAlias) (*TabletHealth, error) {
	hc.mu.Lock()
	defer hc.mu.Unlock()

	if hd, ok := hc.healthByAlias[tabletAliasString(topoproto.TabletAliasString(alias))]; ok {
		return hd.SimpleCopy(), nil
	}
	return nil, fmt.Errorf("could not find tablet: %s", alias.String())
}

// GetTabletHealth results the TabletHealth of the tablet that matches the given alias and KeyspaceShardTabletType
// The data is retrieved from the healthData map.
func (hc *HealthCheckImpl) GetTabletHealth(kst KeyspaceShardTabletType, alias *topodata.TabletAlias) (*TabletHealth, error) {
	hc.mu.Lock()
	defer hc.mu.Unlock()

	if hd, ok := hc.healthData[kst]; ok {
		if th, ok := hd[tabletAliasString(topoproto.TabletAliasString(alias))]; ok {
			return th, nil
		}
	}
	return nil, fmt.Errorf("could not find tablet: %s", alias.String())
}

// TabletConnection returns the Connection to a given tablet.
func (hc *HealthCheckImpl) TabletConnection(alias *topodata.TabletAlias, target *query.Target) (queryservice.QueryService, error) {
	hc.mu.Lock()
	thc := hc.healthByAlias[tabletAliasString(topoproto.TabletAliasString(alias))]
	hc.mu.Unlock()
	if thc == nil || thc.Conn == nil {
		// TODO: test that throws this error
		return nil, vterrors.Errorf(vtrpc.Code_NOT_FOUND, "tablet: %v is either down or nonexistent", alias)
	}
	return thc.Connection(hc), nil
}

// getAliasByCell should only be called while holding hc.mu
func (hc *HealthCheckImpl) getAliasByCell(cell string) string {
	if alias, ok := hc.cellAliases[cell]; ok {
		return alias
	}

	alias := topo.GetAliasByCell(context.Background(), hc.ts, cell)
	// Currently cell aliases have to be non-overlapping.
	// If that changes, this will need to change to account for overlaps.
	hc.cellAliases[cell] = alias

	return alias
}

func (hc *HealthCheckImpl) isIncluded(tabletType topodata.TabletType, tabletAlias *topodata.TabletAlias) bool {
	if tabletType == topodata.TabletType_PRIMARY {
		return true
	}
	if tabletAlias.Cell == hc.cell {
		return true
	}
	if hc.getAliasByCell(tabletAlias.Cell) == hc.getAliasByCell(hc.cell) {
		return true
	}
	return false
}

// topologyWatcherMaxRefreshLag returns the maximum lag since the watched
// cells were refreshed from the topo server
func (hc *HealthCheckImpl) topologyWatcherMaxRefreshLag() time.Duration {
	var lag time.Duration
	for _, tw := range hc.topoWatchers {
		cellLag := tw.RefreshLag()
		if cellLag > lag {
			lag = cellLag
		}
	}
	return lag
}

// topologyWatcherChecksum returns a checksum of the topology watcher state
func (hc *HealthCheckImpl) topologyWatcherChecksum() int64 {
	var checksum int64
	for _, tw := range hc.topoWatchers {
		checksum = checksum ^ int64(tw.TopoChecksum())
	}
	return checksum
}

// RegisterStats registers the connection counts stats
func (hc *HealthCheckImpl) RegisterStats() {
	stats.NewGaugeDurationFunc(
		"TopologyWatcherMaxRefreshLag",
		"maximum time since the topology watcher refreshed a cell",
		hc.topologyWatcherMaxRefreshLag,
	)

	stats.NewGaugeFunc(
		"TopologyWatcherChecksum",
		"crc32 checksum of the topology watcher state",
		hc.topologyWatcherChecksum,
	)

	stats.NewGaugesFuncWithMultiLabels(
		"HealthcheckConnections",
		"the number of healthcheck connections registered",
		[]string{"Keyspace", "ShardName", "TabletType"},
		hc.servingConnStats)

	stats.NewGaugeFunc(
		"HealthcheckChecksum",
		"crc32 checksum of the current healthcheck state",
		hc.stateChecksum)
}

// ServeHTTP is part of the http.Handler interface. It renders the current state of the discovery gateway tablet cache into json.
func (hc *HealthCheckImpl) ServeHTTP(w http.ResponseWriter, _ *http.Request) {
	w.Header().Set("Content-Type", "application/json; charset=utf-8")
	status := hc.CacheStatus()
	b, err := json.MarshalIndent(status, "", " ")
	if err != nil {
		// Error logged
		if _, err := w.Write([]byte(err.Error())); err != nil {
			log.Errorf("write to buffer error failed: %v", err)
		}

		return
	}

	buf := bytes.NewBuffer(nil)
	json.HTMLEscape(buf, b)

	// Error logged
	if _, err := w.Write(buf.Bytes()); err != nil {
		log.Errorf("write to buffer bytes failed: %v", err)
	}
}

// servingConnStats returns the number of serving tablets per keyspace/shard/tablet type.
func (hc *HealthCheckImpl) servingConnStats() map[string]int64 {
	res := make(map[string]int64)
	hc.mu.Lock()
	defer hc.mu.Unlock()
	for key, ths := range hc.healthData {
		for _, th := range ths {
			if th.Serving && th.LastError == nil {
				res[string(key)]++
			}
		}
	}
	return res
}

// stateChecksum returns a crc32 checksum of the healthcheck state
func (hc *HealthCheckImpl) stateChecksum() int64 {
	// CacheStatus is sorted so this should be stable across vtgates
	cacheStatus := hc.CacheStatus()
	var buf bytes.Buffer
	for _, st := range cacheStatus {
		fmt.Fprintf(&buf,
			"%v%v%v%v\n",
			st.Cell,
			st.Target.Keyspace,
			st.Target.Shard,
			st.Target.TabletType.String(),
		)
		sort.Sort(st.TabletsStats)
		for _, ts := range st.TabletsStats {
			fmt.Fprintf(&buf, "%v%v\n", ts.Serving, ts.PrimaryTermStartTime)
		}
	}

	return int64(crc32.ChecksumIEEE(buf.Bytes()))
}

// TabletToMapKey creates a key to the map from tablet's host and ports.
// It should only be used in discovery and related module.
func TabletToMapKey(tablet *topodata.Tablet) string {
	parts := make([]string, 0, 1)
	for name, port := range tablet.PortMap {
		parts = append(parts, netutil.JoinHostPort(name, port))
	}
	sort.Strings(parts)
	parts = append([]string{tablet.Hostname}, parts...)
	return strings.Join(parts, ",")
}<|MERGE_RESOLUTION|>--- conflicted
+++ resolved
@@ -326,24 +326,6 @@
 	return filters, nil
 }
 
-// NewVTGateHealthCheckFilters returns healthcheck filters for vtgate.
-func NewVTGateHealthCheckFilters() (filters TabletFilters, err error) {
-	if len(tabletFilters) > 0 {
-		if len(KeyspacesToWatch) > 0 {
-			return nil, errKeyspacesToWatchAndTabletFilters
-		}
-
-		fbs, err := NewFilterByShard(tabletFilters)
-		if err != nil {
-			return nil, fmt.Errorf("failed to parse tablet_filters value %q: %v", strings.Join(tabletFilters, ","), err)
-		}
-		filters = append(filters, fbs)
-	} else if len(KeyspacesToWatch) > 0 {
-		filters = append(filters, NewFilterByKeyspace(KeyspacesToWatch))
-	}
-	return filters, nil
-}
-
 // NewHealthCheck creates a new HealthCheck object.
 // Parameters:
 // retryDelay.
@@ -366,19 +348,11 @@
 //	The localCell for this healthcheck
 //
 // cellsToWatch.
-<<<<<<< HEAD
 //
 //	Is a list of cells to watch for tablets.
 //
 // filters.
 //
-=======
-//
-//	Is a list of cells to watch for tablets.
-//
-// filters.
-//
->>>>>>> 087964bd
 //	Is one or more filters to apply when determining what tablets we want to stream healthchecks from.
 func NewHealthCheck(ctx context.Context, retryDelay, healthCheckTimeout time.Duration, topoServer *topo.Server, localCell, cellsToWatch string, filters TabletFilter) *HealthCheckImpl {
 	log.Infof("loading tablets for cells: %v", cellsToWatch)
