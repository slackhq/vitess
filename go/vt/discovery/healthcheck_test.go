/*
Copyright 2019 The Vitess Authors.

Licensed under the Apache License, Version 2.0 (the "License");
you may not use this file except in compliance with the License.
You may obtain a copy of the License at

    http://www.apache.org/licenses/LICENSE-2.0

Unless required by applicable law or agreed to in writing, software
distributed under the License is distributed on an "AS IS" BASIS,
WITHOUT WARRANTIES OR CONDITIONS OF ANY KIND, either express or implied.
See the License for the specific language governing permissions and
limitations under the License.
*/

package discovery

import (
	"bytes"
	"context"
	"fmt"
	"io"
	"strings"
	"sync"
	"testing"
	"time"

	"github.com/google/safehtml/template"
	"github.com/stretchr/testify/assert"
	"github.com/stretchr/testify/require"

	"vitess.io/vitess/go/test/utils"
	"vitess.io/vitess/go/vt/grpcclient"
	"vitess.io/vitess/go/vt/topo"
	"vitess.io/vitess/go/vt/topo/memorytopo"
	"vitess.io/vitess/go/vt/topo/topoproto"
	"vitess.io/vitess/go/vt/vttablet/queryservice"
	"vitess.io/vitess/go/vt/vttablet/queryservice/fakes"
	"vitess.io/vitess/go/vt/vttablet/tabletconn"
	"vitess.io/vitess/go/vt/vttablet/tabletconntest"

	querypb "vitess.io/vitess/go/vt/proto/query"
	topodatapb "vitess.io/vitess/go/vt/proto/topodata"
)

var (
	connMap   map[string]*fakeConn
	connMapMu sync.Mutex
)

func testChecksum(t *testing.T, want, got int64) {
	t.Helper()
	if want != got {
		t.Errorf("want checksum %v, got %v", want, got)
	}
}

func init() {
	tabletconn.RegisterDialer("fake_gateway", tabletDialer)
	tabletconntest.SetProtocol("go.vt.discovery.healthcheck_test", "fake_gateway")
	connMap = make(map[string]*fakeConn)
	refreshInterval = time.Minute
}

func TestNewVTGateHealthCheckFilters(t *testing.T) {
	defer func() {
		KeyspacesToWatch = nil
		tabletFilters = nil
<<<<<<< HEAD
		tabletFilterTags = nil
=======
>>>>>>> 087964bd
	}()

	testCases := []struct {
		name                string
		keyspacesToWatch    []string
		tabletFilters       []string
<<<<<<< HEAD
		tabletFilterTags    map[string]string
=======
>>>>>>> 087964bd
		expectedError       string
		expectedFilterTypes []any
	}{
		{
			name: "noFilters",
		},
		{
			name:                "tabletFilters",
			tabletFilters:       []string{"ks1|-80"},
			expectedFilterTypes: []any{&FilterByShard{}},
		},
		{
			name:                "keyspacesToWatch",
			keyspacesToWatch:    []string{"ks1"},
			expectedFilterTypes: []any{&FilterByKeyspace{}},
		},
		{
<<<<<<< HEAD
			name:                "tabletFiltersAndTags",
			tabletFilters:       []string{"ks1|-80"},
			tabletFilterTags:    map[string]string{"test": "true"},
			expectedFilterTypes: []any{&FilterByShard{}, &FilterByTabletTags{}},
		},
		{
			name:                "keyspacesToWatchAndTags",
			tabletFilterTags:    map[string]string{"test": "true"},
			keyspacesToWatch:    []string{"ks1"},
			expectedFilterTypes: []any{&FilterByKeyspace{}, &FilterByTabletTags{}},
		},
		{
=======
>>>>>>> 087964bd
			name:             "failKeyspacesToWatchAndFilters",
			tabletFilters:    []string{"ks1|-80"},
			keyspacesToWatch: []string{"ks1"},
			expectedError:    errKeyspacesToWatchAndTabletFilters.Error(),
		},
		{
			name:          "failInvalidTabletFilters",
			tabletFilters: []string{"shouldfail|"},
			expectedError: "failed to parse tablet_filters value \"shouldfail|\": error parsing shard name : Code: INVALID_ARGUMENT\nempty name\n",
		},
	}

	for _, testCase := range testCases {
		t.Run(testCase.name, func(t *testing.T) {
			KeyspacesToWatch = testCase.keyspacesToWatch
			tabletFilters = testCase.tabletFilters
<<<<<<< HEAD
			tabletFilterTags = testCase.tabletFilterTags
=======
>>>>>>> 087964bd

			filters, err := NewVTGateHealthCheckFilters()
			if testCase.expectedError != "" {
				assert.EqualError(t, err, testCase.expectedError)
			}
			assert.Len(t, filters, len(testCase.expectedFilterTypes))
			for i, filter := range filters {
				assert.IsType(t, testCase.expectedFilterTypes[i], filter)
			}
		})
	}
}

func TestHealthCheck(t *testing.T) {
	ctx := utils.LeakCheckContext(t)
	// reset error counters
	hcErrorCounters.ResetAll()
	ts := memorytopo.NewServer(ctx, "cell")
	defer ts.Close()
	hc := createTestHc(ctx, ts)
	// close healthcheck
	defer hc.Close()
	tablet := createTestTablet(0, "cell", "a")
	tablet.Type = topodatapb.TabletType_REPLICA
	input := make(chan *querypb.StreamHealthResponse)
	conn := createFakeConn(tablet, input)

	// create a channel and subscribe to healthcheck
	resultChan := hc.Subscribe()
	testChecksum(t, 0, hc.stateChecksum())
	hc.AddTablet(tablet)
	testChecksum(t, 1027934207, hc.stateChecksum())

	// Immediately after AddTablet() there will be the first notification.
	want := &TabletHealth{
		Tablet:               tablet,
		Target:               &querypb.Target{Keyspace: "k", Shard: "s", TabletType: topodatapb.TabletType_REPLICA},
		Serving:              false,
		Stats:                nil,
		PrimaryTermStartTime: 0,
	}
	result := <-resultChan
	mustMatch(t, want, result, "Wrong TabletHealth data")

	shr := &querypb.StreamHealthResponse{
		TabletAlias: tablet.Alias,
		Target:      &querypb.Target{Keyspace: "k", Shard: "s", TabletType: topodatapb.TabletType_REPLICA},
		Serving:     true,

		PrimaryTermStartTimestamp: 0,
		RealtimeStats:             &querypb.RealtimeStats{ReplicationLagSeconds: 1, CpuUsage: 0.5},
	}
	input <- shr
	result = <-resultChan
	want = &TabletHealth{
		Tablet:               tablet,
		Target:               &querypb.Target{Keyspace: "k", Shard: "s", TabletType: topodatapb.TabletType_REPLICA},
		Serving:              true,
		Stats:                &querypb.RealtimeStats{ReplicationLagSeconds: 1, CpuUsage: 0.5},
		PrimaryTermStartTime: 0,
	}
	// create a context with timeout and select on it and channel
	mustMatch(t, want, result, "Wrong TabletHealth data")

	tcsl := hc.CacheStatus()
	tcslWant := TabletsCacheStatusList{{
		Cell:   "cell",
		Target: want.Target,
		TabletsStats: TabletStatsList{{
			Tablet:               tablet,
			Target:               want.Target,
			Serving:              true,
			Stats:                &querypb.RealtimeStats{ReplicationLagSeconds: 1, CpuUsage: 0.5},
			PrimaryTermStartTime: 0,
		}},
	}}
	// we can't use assert.Equal here because of the special way we want to compare equality
	assert.True(t, tcslWant.deepEqual(tcsl), "Incorrect cache status:\n Expected: %+v\n Actual:   %+v", tcslWant[0], tcsl[0])
	testChecksum(t, 3487343103, hc.stateChecksum())

	// TabletType changed, should get both old and new event
	shr = &querypb.StreamHealthResponse{
		TabletAlias:               tablet.Alias,
		Target:                    &querypb.Target{Keyspace: "k", Shard: "s", TabletType: topodatapb.TabletType_PRIMARY},
		Serving:                   true,
		PrimaryTermStartTimestamp: 10,
		RealtimeStats:             &querypb.RealtimeStats{ReplicationLagSeconds: 1, CpuUsage: 0.2},
	}
	want = &TabletHealth{
		Tablet: tablet,
		Target: &querypb.Target{
			Keyspace:   "k",
			Shard:      "s",
			TabletType: topodatapb.TabletType_PRIMARY,
		},
		Serving:              true,
		Conn:                 conn,
		Stats:                &querypb.RealtimeStats{ReplicationLagSeconds: 1, CpuUsage: 0.2},
		PrimaryTermStartTime: 10,
	}
	input <- shr
	result = <-resultChan

	mustMatch(t, want, result, "Wrong TabletHealth data")
	testChecksum(t, 1560849771, hc.stateChecksum())

	err := checkErrorCounter("k", "s", topodatapb.TabletType_PRIMARY, 0)
	require.NoError(t, err, "error checking error counter")

	// Serving & RealtimeStats changed
	shr = &querypb.StreamHealthResponse{
		TabletAlias:               tablet.Alias,
		Target:                    &querypb.Target{Keyspace: "k", Shard: "s", TabletType: topodatapb.TabletType_REPLICA},
		Serving:                   false,
		PrimaryTermStartTimestamp: 0,
		RealtimeStats:             &querypb.RealtimeStats{ReplicationLagSeconds: 1, CpuUsage: 0.3},
	}
	want = &TabletHealth{
		Tablet:               tablet,
		Target:               &querypb.Target{Keyspace: "k", Shard: "s", TabletType: topodatapb.TabletType_REPLICA},
		Serving:              false,
		Stats:                &querypb.RealtimeStats{ReplicationLagSeconds: 1, CpuUsage: 0.3},
		PrimaryTermStartTime: 0,
	}
	input <- shr
	result = <-resultChan
	mustMatch(t, want, result, "Wrong TabletHealth data")
	testChecksum(t, 1027934207, hc.stateChecksum())

	// HealthError
	shr = &querypb.StreamHealthResponse{
		TabletAlias:               tablet.Alias,
		Target:                    &querypb.Target{Keyspace: "k", Shard: "s", TabletType: topodatapb.TabletType_REPLICA},
		Serving:                   true,
		PrimaryTermStartTimestamp: 0,
		RealtimeStats:             &querypb.RealtimeStats{HealthError: "some error", ReplicationLagSeconds: 1, CpuUsage: 0.3},
	}
	want = &TabletHealth{
		Tablet:               tablet,
		Target:               &querypb.Target{Keyspace: "k", Shard: "s", TabletType: topodatapb.TabletType_REPLICA},
		Serving:              false,
		Stats:                &querypb.RealtimeStats{HealthError: "some error", ReplicationLagSeconds: 1, CpuUsage: 0.3},
		PrimaryTermStartTime: 0,
		LastError:            fmt.Errorf("vttablet error: some error"),
	}
	input <- shr
	result = <-resultChan
	// Ignore LastError because we're going to check it separately.
	utils.MustMatchFn(".LastError", ".Conn")(t, want, result, "Wrong TabletHealth data")
	assert.Error(t, result.LastError, "vttablet error: some error")
	testChecksum(t, 1027934207, hc.stateChecksum()) // unchanged

	// remove tablet
	hc.deleteTablet(tablet)
	testChecksum(t, 0, hc.stateChecksum())
}

func TestHealthCheckStreamError(t *testing.T) {
	ctx := utils.LeakCheckContext(t)

	ts := memorytopo.NewServer(ctx, "cell")
	defer ts.Close()
	hc := createTestHc(ctx, ts)
	defer hc.Close()

	tablet := createTestTablet(0, "cell", "a")
	input := make(chan *querypb.StreamHealthResponse)
	resultChan := hc.Subscribe()
	fc := createFakeConn(tablet, input)
	fc.errCh = make(chan error)
	hc.AddTablet(tablet)

	// Immediately after AddTablet() there will be the first notification.
	want := &TabletHealth{
		Tablet:               tablet,
		Target:               &querypb.Target{Keyspace: "k", Shard: "s"},
		Serving:              false,
		PrimaryTermStartTime: 0,
	}
	result := <-resultChan
	mustMatch(t, want, result, "Wrong TabletHealth data")

	// one tablet after receiving a StreamHealthResponse
	shr := &querypb.StreamHealthResponse{
		TabletAlias:               tablet.Alias,
		Target:                    &querypb.Target{Keyspace: "k", Shard: "s", TabletType: topodatapb.TabletType_REPLICA},
		Serving:                   true,
		PrimaryTermStartTimestamp: 0,
		RealtimeStats:             &querypb.RealtimeStats{ReplicationLagSeconds: 1, CpuUsage: 0.2},
	}
	want = &TabletHealth{
		Tablet:               tablet,
		Target:               &querypb.Target{Keyspace: "k", Shard: "s", TabletType: topodatapb.TabletType_REPLICA},
		Serving:              true,
		Stats:                &querypb.RealtimeStats{ReplicationLagSeconds: 1, CpuUsage: 0.2},
		PrimaryTermStartTime: 0,
	}
	input <- shr
	result = <-resultChan
	mustMatch(t, want, result, "Wrong TabletHealth data")

	// Stream error
	fc.errCh <- fmt.Errorf("some stream error")
	want = &TabletHealth{
		Tablet:               tablet,
		Target:               &querypb.Target{Keyspace: "k", Shard: "s", TabletType: topodatapb.TabletType_REPLICA},
		Serving:              false,
		Stats:                &querypb.RealtimeStats{ReplicationLagSeconds: 1, CpuUsage: 0.2},
		PrimaryTermStartTime: 0,
		LastError:            fmt.Errorf("some stream error"),
	}
	result = <-resultChan
	// Ignore LastError because we're going to check it separately.
	utils.MustMatchFn(".LastError", ".Conn")(t, want, result, "Wrong TabletHealth data")
	assert.Error(t, result.LastError, "some stream error")
	// tablet should be removed from healthy list
	a := hc.GetHealthyTabletStats(&querypb.Target{Keyspace: "k", Shard: "s", TabletType: topodatapb.TabletType_REPLICA})
	assert.Empty(t, a, "wrong result, expected empty list")
}

// TestHealthCheckErrorOnPrimary is the same as TestHealthCheckStreamError except for tablet type
func TestHealthCheckErrorOnPrimary(t *testing.T) {
	ctx := utils.LeakCheckContext(t)

	ts := memorytopo.NewServer(ctx, "cell")
	defer ts.Close()
	hc := createTestHc(ctx, ts)
	defer hc.Close()

	tablet := createTestTablet(0, "cell", "a")
	input := make(chan *querypb.StreamHealthResponse)
	resultChan := hc.Subscribe()
	fc := createFakeConn(tablet, input)
	fc.errCh = make(chan error)
	hc.AddTablet(tablet)

	// Immediately after AddTablet() there will be the first notification.
	want := &TabletHealth{
		Tablet:               tablet,
		Target:               &querypb.Target{Keyspace: "k", Shard: "s"},
		Serving:              false,
		PrimaryTermStartTime: 0,
	}
	result := <-resultChan
	mustMatch(t, want, result, "Wrong TabletHealth data")

	// one tablet after receiving a StreamHealthResponse
	shr := &querypb.StreamHealthResponse{
		TabletAlias:               tablet.Alias,
		Target:                    &querypb.Target{Keyspace: "k", Shard: "s", TabletType: topodatapb.TabletType_PRIMARY},
		Serving:                   true,
		PrimaryTermStartTimestamp: 10,
		RealtimeStats:             &querypb.RealtimeStats{ReplicationLagSeconds: 1, CpuUsage: 0.2},
	}
	want = &TabletHealth{
		Tablet:               tablet,
		Target:               &querypb.Target{Keyspace: "k", Shard: "s", TabletType: topodatapb.TabletType_PRIMARY},
		Serving:              true,
		Stats:                &querypb.RealtimeStats{ReplicationLagSeconds: 1, CpuUsage: 0.2},
		PrimaryTermStartTime: 10,
	}
	input <- shr
	result = <-resultChan
	mustMatch(t, want, result, "Wrong TabletHealth data")

	// Stream error
	fc.errCh <- fmt.Errorf("some stream error")
	want = &TabletHealth{
		Tablet:               tablet,
		Target:               &querypb.Target{Keyspace: "k", Shard: "s", TabletType: topodatapb.TabletType_PRIMARY},
		Serving:              false,
		Stats:                &querypb.RealtimeStats{ReplicationLagSeconds: 1, CpuUsage: 0.2},
		PrimaryTermStartTime: 10,
		LastError:            fmt.Errorf("some stream error"),
	}
	result = <-resultChan
	// Ignore LastError because we're going to check it separately.
	utils.MustMatchFn(".LastError", ".Conn")(t, want, result, "Wrong TabletHealth data")
	assert.Error(t, result.LastError, "some stream error")
	// tablet should be removed from healthy list
	a := hc.GetHealthyTabletStats(&querypb.Target{Keyspace: "k", Shard: "s", TabletType: topodatapb.TabletType_PRIMARY})
	assert.Empty(t, a, "wrong result, expected empty list")
}

func TestHealthCheckErrorOnPrimaryAfterExternalReparent(t *testing.T) {
	ctx := utils.LeakCheckContext(t)

	ts := memorytopo.NewServer(ctx, "cell")
	defer ts.Close()
	hc := createTestHc(ctx, ts)
	defer hc.Close()

	resultChan := hc.Subscribe()

	tablet1 := createTestTablet(0, "cell", "a")
	input1 := make(chan *querypb.StreamHealthResponse)
	fc1 := createFakeConn(tablet1, input1)
	fc1.errCh = make(chan error)
	hc.AddTablet(tablet1)
	<-resultChan

	tablet2 := createTestTablet(1, "cell", "b")
	tablet2.Type = topodatapb.TabletType_REPLICA
	input2 := make(chan *querypb.StreamHealthResponse)
	createFakeConn(tablet2, input2)
	hc.AddTablet(tablet2)
	<-resultChan

	shr2 := &querypb.StreamHealthResponse{
		TabletAlias:               tablet2.Alias,
		Target:                    &querypb.Target{Keyspace: "k", Shard: "s", TabletType: topodatapb.TabletType_REPLICA},
		Serving:                   true,
		PrimaryTermStartTimestamp: 0,
		RealtimeStats:             &querypb.RealtimeStats{ReplicationLagSeconds: 10, CpuUsage: 0.2},
	}
	input2 <- shr2
	<-resultChan
	shr1 := &querypb.StreamHealthResponse{
		TabletAlias:               tablet1.Alias,
		Target:                    &querypb.Target{Keyspace: "k", Shard: "s", TabletType: topodatapb.TabletType_PRIMARY},
		Serving:                   true,
		PrimaryTermStartTimestamp: 10,
		RealtimeStats:             &querypb.RealtimeStats{ReplicationLagSeconds: 0, CpuUsage: 0.2},
	}
	input1 <- shr1
	<-resultChan
	// tablet 1 is the primary now
	health := []*TabletHealth{{
		Tablet:               tablet1,
		Target:               &querypb.Target{Keyspace: "k", Shard: "s", TabletType: topodatapb.TabletType_PRIMARY},
		Serving:              true,
		Stats:                &querypb.RealtimeStats{ReplicationLagSeconds: 0, CpuUsage: 0.2},
		PrimaryTermStartTime: 10,
	}}
	a := hc.GetHealthyTabletStats(&querypb.Target{Keyspace: "k", Shard: "s", TabletType: topodatapb.TabletType_PRIMARY})
	mustMatch(t, health, a, "unexpected result")

	shr2 = &querypb.StreamHealthResponse{
		TabletAlias:               tablet2.Alias,
		Target:                    &querypb.Target{Keyspace: "k", Shard: "s", TabletType: topodatapb.TabletType_PRIMARY},
		Serving:                   true,
		PrimaryTermStartTimestamp: 20,
		RealtimeStats:             &querypb.RealtimeStats{ReplicationLagSeconds: 0, CpuUsage: 0.2},
	}
	input2 <- shr2
	<-resultChan
	// reparent: tablet 2 is the primary now
	health = []*TabletHealth{{
		Tablet:               tablet2,
		Target:               &querypb.Target{Keyspace: "k", Shard: "s", TabletType: topodatapb.TabletType_PRIMARY},
		Serving:              true,
		Stats:                &querypb.RealtimeStats{ReplicationLagSeconds: 0, CpuUsage: 0.2},
		PrimaryTermStartTime: 20,
	}}
	a = hc.GetHealthyTabletStats(&querypb.Target{Keyspace: "k", Shard: "s", TabletType: topodatapb.TabletType_PRIMARY})
	mustMatch(t, health, a, "unexpected result")

	// Stream error from tablet 1
	fc1.errCh <- fmt.Errorf("some stream error")
	<-resultChan
	// tablet 2 should still be the primary
	a = hc.GetHealthyTabletStats(&querypb.Target{Keyspace: "k", Shard: "s", TabletType: topodatapb.TabletType_PRIMARY})
	mustMatch(t, health, a, "unexpected result")
}

func TestHealthCheckVerifiesTabletAlias(t *testing.T) {
	ctx := utils.LeakCheckContext(t)

	ts := memorytopo.NewServer(ctx, "cell")
	defer ts.Close()
	hc := createTestHc(ctx, ts)
	defer hc.Close()

	tablet := createTestTablet(0, "cell", "a")
	input := make(chan *querypb.StreamHealthResponse, 1)
	fc := createFakeConn(tablet, input)
	resultChan := hc.Subscribe()

	hc.AddTablet(tablet)

	// Immediately after AddTablet() there will be the first notification.
	want := &TabletHealth{
		Tablet:               tablet,
		Target:               &querypb.Target{Keyspace: "k", Shard: "s"},
		Serving:              false,
		PrimaryTermStartTime: 0,
	}
	result := <-resultChan
	mustMatch(t, want, result, "Wrong TabletHealth data")

	input <- &querypb.StreamHealthResponse{
		Target:                    &querypb.Target{Keyspace: "k", Shard: "s", TabletType: topodatapb.TabletType_PRIMARY},
		TabletAlias:               &topodatapb.TabletAlias{Uid: 20, Cell: "cellb"},
		Serving:                   true,
		PrimaryTermStartTimestamp: 10,
		RealtimeStats:             &querypb.RealtimeStats{ReplicationLagSeconds: 1, CpuUsage: 0.2},
	}

	ticker := time.NewTicker(1 * time.Second)
	select {
	case err := <-fc.cbErrCh:
		assert.Contains(t, err.Error(), "health stats mismatch", "wrong error")
	case <-resultChan:
		require.Fail(t, "StreamHealth should have returned a health stats mismatch error")
	case <-ticker.C:
		require.Fail(t, "Timed out waiting for StreamHealth to return a health stats mismatch error")
	}
}

// TestHealthCheckCloseWaitsForGoRoutines tests that Close() waits for all Go
// routines to finish and the listener won't be called anymore.
func TestHealthCheckCloseWaitsForGoRoutines(t *testing.T) {
	ctx := utils.LeakCheckContext(t)

	ts := memorytopo.NewServer(ctx, "cell")
	defer ts.Close()
	hc := createTestHc(ctx, ts)
	defer hc.Close()
	tablet := createTestTablet(0, "cell", "a")
	input := make(chan *querypb.StreamHealthResponse, 1)
	createFakeConn(tablet, input)
	resultChan := hc.Subscribe()

	hc.AddTablet(tablet)

	// Immediately after AddTablet() there will be the first notification.
	want := &TabletHealth{
		Tablet:               tablet,
		Target:               &querypb.Target{Keyspace: "k", Shard: "s"},
		Serving:              false,
		PrimaryTermStartTime: 0,
	}
	result := <-resultChan
	mustMatch(t, want, result, "Wrong TabletHealth data")

	// one tablet after receiving a StreamHealthResponse
	shr := &querypb.StreamHealthResponse{
		TabletAlias:               tablet.Alias,
		Target:                    &querypb.Target{Keyspace: "k", Shard: "s", TabletType: topodatapb.TabletType_REPLICA},
		Serving:                   true,
		PrimaryTermStartTimestamp: 0,
		RealtimeStats:             &querypb.RealtimeStats{ReplicationLagSeconds: 1, CpuUsage: 0.2},
	}
	want = &TabletHealth{
		Tablet:  tablet,
		Target:  &querypb.Target{Keyspace: "k", Shard: "s", TabletType: topodatapb.TabletType_REPLICA},
		Serving: true,
		Stats:   &querypb.RealtimeStats{ReplicationLagSeconds: 1, CpuUsage: 0.2},

		PrimaryTermStartTime: 0,
	}
	input <- shr
	result = <-resultChan
	mustMatch(t, want, result, "Wrong TabletHealth data")

	// Change input to distinguish between stats sent before and after Close().
	shr.PrimaryTermStartTimestamp = 11
	// Close the healthcheck. Tablet connections are closed asynchronously and
	// Close() will block until all Go routines (one per connection) are done.
	assert.Nil(t, hc.Close(), "Close returned error")
	// Try to send more updates. They should be ignored and nothing should change
	input <- shr

	select {
	case result = <-resultChan:
		assert.Nil(t, result, "healthCheck still running after Close(): received result: %v", result)
	case <-time.After(1 * time.Millisecond):
		// No response after timeout. Success.
	}

	hc.mu.Lock()
	defer hc.mu.Unlock()
	assert.Nil(t, hc.healthByAlias, "health data should be nil")
}

func TestHealthCheckTimeout(t *testing.T) {
	ctx := utils.LeakCheckContext(t)

	// reset counters
	hcErrorCounters.ResetAll()
	ts := memorytopo.NewServer(ctx, "cell")
	defer ts.Close()
	hc := createTestHc(ctx, ts)
	hc.healthCheckTimeout = 500 * time.Millisecond
	defer hc.Close()
	tablet := createTestTablet(0, "cell", "a")
	input := make(chan *querypb.StreamHealthResponse)
	fc := createFakeConn(tablet, input)
	resultChan := hc.Subscribe()
	hc.AddTablet(tablet)
	// Immediately after AddTablet() there will be the first notification.
	want := &TabletHealth{
		Tablet:               tablet,
		Target:               &querypb.Target{Keyspace: "k", Shard: "s"},
		Serving:              false,
		PrimaryTermStartTime: 0,
	}
	result := <-resultChan
	mustMatch(t, want, result, "Wrong TabletHealth data")

	// one tablet after receiving a StreamHealthResponse
	shr := &querypb.StreamHealthResponse{
		TabletAlias:               tablet.Alias,
		Target:                    &querypb.Target{Keyspace: "k", Shard: "s", TabletType: topodatapb.TabletType_REPLICA},
		Serving:                   true,
		PrimaryTermStartTimestamp: 0,
		RealtimeStats:             &querypb.RealtimeStats{ReplicationLagSeconds: 1, CpuUsage: 0.2},
	}
	want = &TabletHealth{
		Tablet:               tablet,
		Target:               &querypb.Target{Keyspace: "k", Shard: "s", TabletType: topodatapb.TabletType_REPLICA},
		Serving:              true,
		Stats:                &querypb.RealtimeStats{ReplicationLagSeconds: 1, CpuUsage: 0.2},
		PrimaryTermStartTime: 0,
	}
	input <- shr
	result = <-resultChan
	mustMatch(t, want, result, "Wrong TabletHealth data")
	assert.Nil(t, checkErrorCounter("k", "s", topodatapb.TabletType_REPLICA, 0))

	// wait for timeout period
	time.Sleep(hc.healthCheckTimeout + 100*time.Millisecond)
	t.Logf(`Sleep(1.1 * timeout)`)
	result = <-resultChan
	assert.False(t, result.Serving, "tabletHealthCheck: %+v; want not serving", result)
	assert.Nil(t, checkErrorCounter("k", "s", topodatapb.TabletType_REPLICA, 1))
	assert.True(t, fc.isCanceled(), "StreamHealth should be canceled after timeout, but is not")

	// tablet should be removed from healthy list
	a := hc.GetHealthyTabletStats(&querypb.Target{Keyspace: "k", Shard: "s", TabletType: topodatapb.TabletType_REPLICA})
	assert.Empty(t, a, "wrong result, expected empty list")

	// repeat the wait. It will timeout one more time trying to get the connection.
	fc.resetCanceledFlag()
	time.Sleep(hc.healthCheckTimeout)

	result = <-resultChan
	assert.False(t, result.Serving, "tabletHealthCheck: %+v; want not serving", result)
	assert.Nil(t, checkErrorCounter("k", "s", topodatapb.TabletType_REPLICA, 2))
	assert.True(t, fc.isCanceled(), "StreamHealth should be canceled again after timeout, but is not")

	// send a healthcheck response, it should be serving again
	fc.resetCanceledFlag()
	input <- shr

	// wait for the exponential backoff to wear off and health monitoring to resume.
	result = <-resultChan
	mustMatch(t, want, result, "Wrong TabletHealth data")
}

func TestWaitForAllServingTablets(t *testing.T) {
	ctx := utils.LeakCheckContext(t)

	ts := memorytopo.NewServer(ctx, "cell")
	defer ts.Close()
	hc := createTestHc(ctx, ts)
	defer hc.Close()
	tablet := createTestTablet(0, "cell", "a")
	tablet.Type = topodatapb.TabletType_REPLICA
	targets := []*querypb.Target{
		{
			Keyspace:   tablet.Keyspace,
			Shard:      tablet.Shard,
			TabletType: tablet.Type,
		},
	}
	input := make(chan *querypb.StreamHealthResponse)
	createFakeConn(tablet, input)

	// create a channel and subscribe to healthcheck
	resultChan := hc.Subscribe()
	hc.AddTablet(tablet)
	// there will be a first result, get and discard it
	<-resultChan
	// empty
	var cancel context.CancelFunc
	ctx, cancel = context.WithTimeout(ctx, 1*time.Second)
	defer cancel()

	err := hc.WaitForAllServingTablets(ctx, targets)
	assert.NotNil(t, err, "error should not be nil")

	shr := &querypb.StreamHealthResponse{
		TabletAlias:               tablet.Alias,
		Target:                    &querypb.Target{Keyspace: "k", Shard: "s", TabletType: topodatapb.TabletType_REPLICA},
		Serving:                   true,
		PrimaryTermStartTimestamp: 0,
		RealtimeStats:             &querypb.RealtimeStats{ReplicationLagSeconds: 1, CpuUsage: 0.2},
	}

	input <- shr
	<-resultChan
	// // check it's there

	targets = []*querypb.Target{

		{
			Keyspace:   tablet.Keyspace,
			Shard:      tablet.Shard,
			TabletType: tablet.Type,
		},
	}

	err = hc.WaitForAllServingTablets(ctx, targets)
	assert.Nil(t, err, "error should be nil. Targets are found")

	targets = []*querypb.Target{

		{
			Keyspace:   tablet.Keyspace,
			Shard:      tablet.Shard,
			TabletType: tablet.Type,
		},
		{
			Keyspace:   "newkeyspace",
			Shard:      tablet.Shard,
			TabletType: tablet.Type,
		},
	}

	err = hc.WaitForAllServingTablets(ctx, targets)
	assert.NotNil(t, err, "error should not be nil (there are no tablets on this keyspace")
}

// TestRemoveTablet tests the behavior when a tablet goes away.
func TestRemoveTablet(t *testing.T) {
	ctx := utils.LeakCheckContext(t)

	ts := memorytopo.NewServer(ctx, "cell")
	defer ts.Close()
	hc := createTestHc(ctx, ts)
	defer hc.Close()
	tablet := createTestTablet(0, "cell", "a")
	tablet.Type = topodatapb.TabletType_REPLICA
	input := make(chan *querypb.StreamHealthResponse)
	createFakeConn(tablet, input)

	// create a channel and subscribe to healthcheck
	resultChan := hc.Subscribe()
	hc.AddTablet(tablet)
	// there will be a first result, get and discard it
	<-resultChan

	shrReplica := &querypb.StreamHealthResponse{
		TabletAlias:               tablet.Alias,
		Target:                    &querypb.Target{Keyspace: "k", Shard: "s", TabletType: topodatapb.TabletType_REPLICA},
		Serving:                   true,
		PrimaryTermStartTimestamp: 0,
		RealtimeStats:             &querypb.RealtimeStats{ReplicationLagSeconds: 1, CpuUsage: 0.2},
	}
	want := []*TabletHealth{{
		Tablet:               tablet,
		Target:               &querypb.Target{Keyspace: "k", Shard: "s", TabletType: topodatapb.TabletType_REPLICA},
		Serving:              true,
		Stats:                &querypb.RealtimeStats{ReplicationLagSeconds: 1, CpuUsage: 0.2},
		PrimaryTermStartTime: 0,
	}}
	input <- shrReplica
	<-resultChan
	// check it's there
	a := hc.GetHealthyTabletStats(&querypb.Target{Keyspace: "k", Shard: "s", TabletType: topodatapb.TabletType_REPLICA})
	mustMatch(t, want, a, "unexpected result")

	// delete the tablet
	hc.RemoveTablet(tablet)
	a = hc.GetHealthyTabletStats(&querypb.Target{Keyspace: "k", Shard: "s", TabletType: topodatapb.TabletType_REPLICA})
	assert.Empty(t, a, "wrong result, expected empty list")

	// Now confirm that when a tablet's type changes between when it's added to the
	// cache and when it's removed, that the tablet is entirely removed from the
	// cache since in the secondary maps it's keyed in part by tablet type.
	// Note: we are using GetTabletStats here to check the healthData map (rather
	// than the healthy map that we checked above) because that is the data
	// structure that is used when printing the contents of the healthcheck cache
	// in the /debug/status endpoint and in the SHOW VITESS_TABLETS; SQL command
	// output.

	// Add the tablet back.
	hc.AddTablet(tablet)
	// Receive and discard the initial result as we have not yet sent the first
	// StreamHealthResponse with the dynamic serving and stats information.
	<-resultChan
	// Send the first StreamHealthResponse with the dynamic serving and stats
	// information.
	input <- shrReplica
	<-resultChan
	// Confirm it's there in the cache.
	a = hc.GetTabletStats(&querypb.Target{Keyspace: "k", Shard: "s", TabletType: topodatapb.TabletType_REPLICA})
	mustMatch(t, want, a, "unexpected result")

	// Change the tablet type to RDONLY.
	tablet.Type = topodatapb.TabletType_RDONLY
	shrRdonly := &querypb.StreamHealthResponse{
		TabletAlias:               tablet.Alias,
		Target:                    &querypb.Target{Keyspace: "k", Shard: "s", TabletType: topodatapb.TabletType_RDONLY},
		Serving:                   true,
		PrimaryTermStartTimestamp: 0,
		RealtimeStats:             &querypb.RealtimeStats{ReplicationLagSeconds: 2, CpuUsage: 0.4},
	}

	// Now Replace it, which does a Remove and Add. The tablet should be removed
	// from the cache and all its maps even though the tablet type had changed
	// in-between the initial Add and Remove.
	hc.ReplaceTablet(tablet, tablet)
	// Receive and discard the initial result as we have not yet sent the first
	// StreamHealthResponse with the dynamic serving and stats information.
	<-resultChan
	// Confirm that the old entry is gone.
	a = hc.GetTabletStats(&querypb.Target{Keyspace: "k", Shard: "s", TabletType: topodatapb.TabletType_REPLICA})
	assert.Empty(t, a, "wrong result, expected empty list")
	// Send the first StreamHealthResponse with the dynamic serving and stats
	// information.
	input <- shrRdonly
	<-resultChan
	// Confirm that the new entry is there in the cache.
	want = []*TabletHealth{{
		Tablet:               tablet,
		Target:               &querypb.Target{Keyspace: "k", Shard: "s", TabletType: topodatapb.TabletType_RDONLY},
		Serving:              true,
		Stats:                &querypb.RealtimeStats{ReplicationLagSeconds: 2, CpuUsage: 0.4},
		PrimaryTermStartTime: 0,
	}}
	a = hc.GetTabletStats(&querypb.Target{Keyspace: "k", Shard: "s", TabletType: topodatapb.TabletType_RDONLY})
	mustMatch(t, want, a, "unexpected result")

	// Delete the tablet, confirm again that it's gone in both tablet type
	// forms.
	hc.RemoveTablet(tablet)
	a = hc.GetTabletStats(&querypb.Target{Keyspace: "k", Shard: "s", TabletType: topodatapb.TabletType_REPLICA})
	assert.Empty(t, a, "wrong result, expected empty list")
	a = hc.GetTabletStats(&querypb.Target{Keyspace: "k", Shard: "s", TabletType: topodatapb.TabletType_RDONLY})
	assert.Empty(t, a, "wrong result, expected empty list")
}

// When an external primary failover is performed,
// the demoted primary will advertise itself as a `PRIMARY`
// tablet until it recognizes that it was demoted,
// and until all in-flight operations have either finished
// (successfully or unsuccessfully, see `--shutdown_grace_period` flag).
//
// During this time, operations like `RemoveTablet` should not lead
// to multiple tablets becoming valid targets for `PRIMARY`.
func TestRemoveTabletDuringExternalReparenting(t *testing.T) {
	ctx := utils.LeakCheckContext(t)

	// reset error counters
	hcErrorCounters.ResetAll()
	ts := memorytopo.NewServer(ctx, "cell")
	defer ts.Close()
	hc := createTestHc(ctx, ts)
	// close healthcheck
	defer hc.Close()

	firstTablet := createTestTablet(0, "cell", "a")
	firstTablet.Type = topodatapb.TabletType_PRIMARY

	secondTablet := createTestTablet(1, "cell", "b")
	secondTablet.Type = topodatapb.TabletType_REPLICA

	thirdTablet := createTestTablet(2, "cell", "c")
	thirdTablet.Type = topodatapb.TabletType_REPLICA

	firstTabletHealthStream := make(chan *querypb.StreamHealthResponse)
	firstTabletConn := createFakeConn(firstTablet, firstTabletHealthStream)
	firstTabletConn.errCh = make(chan error)

	secondTabletHealthStream := make(chan *querypb.StreamHealthResponse)
	secondTabletConn := createFakeConn(secondTablet, secondTabletHealthStream)
	secondTabletConn.errCh = make(chan error)

	thirdTabletHealthStream := make(chan *querypb.StreamHealthResponse)
	thirdTabletConn := createFakeConn(thirdTablet, thirdTabletHealthStream)
	thirdTabletConn.errCh = make(chan error)

	resultChan := hc.Subscribe()

	hc.AddTablet(firstTablet)
	<-resultChan

	hc.AddTablet(secondTablet)
	<-resultChan

	hc.AddTablet(thirdTablet)
	<-resultChan

	firstTabletPrimaryTermStartTimestamp := time.Now().Unix() - 10

	firstTabletHealthStream <- &querypb.StreamHealthResponse{
		TabletAlias: firstTablet.Alias,
		Target:      &querypb.Target{Keyspace: "k", Shard: "s", TabletType: topodatapb.TabletType_PRIMARY},
		Serving:     true,

		PrimaryTermStartTimestamp: firstTabletPrimaryTermStartTimestamp,
		RealtimeStats:             &querypb.RealtimeStats{ReplicationLagSeconds: 0, CpuUsage: 0.5},
	}
	<-resultChan

	secondTabletHealthStream <- &querypb.StreamHealthResponse{
		TabletAlias: secondTablet.Alias,
		Target:      &querypb.Target{Keyspace: "k", Shard: "s", TabletType: topodatapb.TabletType_REPLICA},
		Serving:     true,

		PrimaryTermStartTimestamp: 0,
		RealtimeStats:             &querypb.RealtimeStats{ReplicationLagSeconds: 1, CpuUsage: 0.5},
	}
	<-resultChan

	thirdTabletHealthStream <- &querypb.StreamHealthResponse{
		TabletAlias: thirdTablet.Alias,
		Target:      &querypb.Target{Keyspace: "k", Shard: "s", TabletType: topodatapb.TabletType_REPLICA},
		Serving:     true,

		PrimaryTermStartTimestamp: 0,
		RealtimeStats:             &querypb.RealtimeStats{ReplicationLagSeconds: 1, CpuUsage: 0.5},
	}
	<-resultChan

	secondTabletPrimaryTermStartTimestamp := time.Now().Unix()

	// Simulate a failover
	firstTabletHealthStream <- &querypb.StreamHealthResponse{
		TabletAlias: firstTablet.Alias,
		Target:      &querypb.Target{Keyspace: "k", Shard: "s", TabletType: topodatapb.TabletType_PRIMARY},
		Serving:     true,

		PrimaryTermStartTimestamp: firstTabletPrimaryTermStartTimestamp,
		RealtimeStats:             &querypb.RealtimeStats{ReplicationLagSeconds: 0, CpuUsage: 0.5},
	}
	<-resultChan

	secondTabletHealthStream <- &querypb.StreamHealthResponse{
		TabletAlias: secondTablet.Alias,
		Target:      &querypb.Target{Keyspace: "k", Shard: "s", TabletType: topodatapb.TabletType_PRIMARY},
		Serving:     true,

		PrimaryTermStartTimestamp: secondTabletPrimaryTermStartTimestamp,
		RealtimeStats:             &querypb.RealtimeStats{ReplicationLagSeconds: 0, CpuUsage: 0.5},
	}
	<-resultChan

	hc.RemoveTablet(thirdTablet)

	// `secondTablet` should be the primary now
	expectedTabletStats := []*TabletHealth{{
		Tablet:               secondTablet,
		Target:               &querypb.Target{Keyspace: "k", Shard: "s", TabletType: topodatapb.TabletType_PRIMARY},
		Serving:              true,
		Stats:                &querypb.RealtimeStats{ReplicationLagSeconds: 0, CpuUsage: 0.5},
		PrimaryTermStartTime: secondTabletPrimaryTermStartTimestamp,
	}}

	actualTabletStats := hc.GetHealthyTabletStats(&querypb.Target{Keyspace: "k", Shard: "s", TabletType: topodatapb.TabletType_PRIMARY})
	mustMatch(t, expectedTabletStats, actualTabletStats, "unexpected result")
}

// TestGetHealthyTablets tests the functionality of GetHealthyTabletStats.
func TestGetHealthyTablets(t *testing.T) {
	ctx := utils.LeakCheckContext(t)

	ts := memorytopo.NewServer(ctx, "cell")
	defer ts.Close()
	hc := createTestHc(ctx, ts)
	defer hc.Close()
	tablet := createTestTablet(0, "cell", "a")
	tablet.Type = topodatapb.TabletType_REPLICA
	input := make(chan *querypb.StreamHealthResponse)
	createFakeConn(tablet, input)

	// create a channel and subscribe to healthcheck
	resultChan := hc.Subscribe()
	hc.AddTablet(tablet)
	// there will be a first result, get and discard it
	<-resultChan
	// empty
	a := hc.GetHealthyTabletStats(&querypb.Target{Keyspace: "k", Shard: "s", TabletType: topodatapb.TabletType_PRIMARY})
	assert.Empty(t, a, "wrong result, expected empty list")

	shr := &querypb.StreamHealthResponse{
		TabletAlias:               tablet.Alias,
		Target:                    &querypb.Target{Keyspace: "k", Shard: "s", TabletType: topodatapb.TabletType_REPLICA},
		Serving:                   true,
		PrimaryTermStartTimestamp: 0,
		RealtimeStats:             &querypb.RealtimeStats{ReplicationLagSeconds: 1, CpuUsage: 0.2},
	}
	want := []*TabletHealth{{
		Tablet:               tablet,
		Target:               &querypb.Target{Keyspace: "k", Shard: "s", TabletType: topodatapb.TabletType_REPLICA},
		Serving:              true,
		Stats:                &querypb.RealtimeStats{ReplicationLagSeconds: 1, CpuUsage: 0.2},
		PrimaryTermStartTime: 0,
	}}
	input <- shr
	<-resultChan
	// check it's there
	a = hc.GetHealthyTabletStats(&querypb.Target{Keyspace: "k", Shard: "s", TabletType: topodatapb.TabletType_REPLICA})
	mustMatch(t, want, a, "unexpected result")

	// update health with a change that won't change health array
	shr = &querypb.StreamHealthResponse{
		TabletAlias:               tablet.Alias,
		Target:                    &querypb.Target{Keyspace: "k", Shard: "s", TabletType: topodatapb.TabletType_REPLICA},
		Serving:                   true,
		PrimaryTermStartTimestamp: 0,
		RealtimeStats:             &querypb.RealtimeStats{ReplicationLagSeconds: 2, CpuUsage: 0.2},
	}
	input <- shr
	// wait for result before checking
	<-resultChan
	// check it's there
	a = hc.GetHealthyTabletStats(&querypb.Target{Keyspace: "k", Shard: "s", TabletType: topodatapb.TabletType_REPLICA})
	mustMatch(t, want, a, "unexpected result")

	// update stats with a change that will change health array
	shr = &querypb.StreamHealthResponse{
		TabletAlias:               tablet.Alias,
		Target:                    &querypb.Target{Keyspace: "k", Shard: "s", TabletType: topodatapb.TabletType_REPLICA},
		Serving:                   true,
		PrimaryTermStartTimestamp: 0,
		RealtimeStats:             &querypb.RealtimeStats{ReplicationLagSeconds: 35, CpuUsage: 0.2},
	}
	want = []*TabletHealth{{
		Tablet:               tablet,
		Target:               &querypb.Target{Keyspace: "k", Shard: "s", TabletType: topodatapb.TabletType_REPLICA},
		Serving:              true,
		Stats:                &querypb.RealtimeStats{ReplicationLagSeconds: 35, CpuUsage: 0.2},
		PrimaryTermStartTime: 0,
	}}
	input <- shr
	// wait for result before checking
	<-resultChan
	// check it's there
	a = hc.GetHealthyTabletStats(&querypb.Target{Keyspace: "k", Shard: "s", TabletType: topodatapb.TabletType_REPLICA})
	mustMatch(t, want, a, "unexpected result")

	// add a second tablet
	tablet2 := createTestTablet(11, "cell", "host2")
	tablet2.Type = topodatapb.TabletType_REPLICA
	input2 := make(chan *querypb.StreamHealthResponse)
	createFakeConn(tablet2, input2)
	hc.AddTablet(tablet2)
	// there will be a first result, get and discard it
	<-resultChan

	shr2 := &querypb.StreamHealthResponse{
		TabletAlias:               tablet2.Alias,
		Target:                    &querypb.Target{Keyspace: "k", Shard: "s", TabletType: topodatapb.TabletType_REPLICA},
		Serving:                   true,
		PrimaryTermStartTimestamp: 0,
		RealtimeStats:             &querypb.RealtimeStats{ReplicationLagSeconds: 10, CpuUsage: 0.2},
	}
	want2 := []*TabletHealth{{
		Tablet:               tablet,
		Target:               &querypb.Target{Keyspace: "k", Shard: "s", TabletType: topodatapb.TabletType_REPLICA},
		Serving:              true,
		Stats:                &querypb.RealtimeStats{ReplicationLagSeconds: 35, CpuUsage: 0.2},
		PrimaryTermStartTime: 0,
	}, {
		Tablet:               tablet2,
		Target:               &querypb.Target{Keyspace: "k", Shard: "s", TabletType: topodatapb.TabletType_REPLICA},
		Serving:              true,
		Stats:                &querypb.RealtimeStats{ReplicationLagSeconds: 10, CpuUsage: 0.2},
		PrimaryTermStartTime: 0,
	}}
	input2 <- shr2
	// wait for result
	<-resultChan
	a = hc.GetHealthyTabletStats(&querypb.Target{Keyspace: "k", Shard: "s", TabletType: topodatapb.TabletType_REPLICA})
	assert.Equal(t, 2, len(a), "Wrong number of results")
	if a[0].Tablet.Alias.Uid == 11 {
		a[0], a[1] = a[1], a[0]
	}
	mustMatch(t, want2, a, "unexpected result")

	shr2 = &querypb.StreamHealthResponse{
		TabletAlias:               tablet2.Alias,
		Target:                    &querypb.Target{Keyspace: "k", Shard: "s", TabletType: topodatapb.TabletType_REPLICA},
		Serving:                   false,
		PrimaryTermStartTimestamp: 0,
		RealtimeStats:             &querypb.RealtimeStats{ReplicationLagSeconds: 10, CpuUsage: 0.2},
	}
	input2 <- shr2
	// wait for result
	<-resultChan
	a = hc.GetHealthyTabletStats(&querypb.Target{Keyspace: "k", Shard: "s", TabletType: topodatapb.TabletType_REPLICA})
	assert.Equal(t, 1, len(a), "Wrong number of results")

	// second tablet turns into a primary
	shr2 = &querypb.StreamHealthResponse{
		TabletAlias: tablet2.Alias,
		Target:      &querypb.Target{Keyspace: "k", Shard: "s", TabletType: topodatapb.TabletType_PRIMARY},
		Serving:     true,

		PrimaryTermStartTimestamp: 10,

		RealtimeStats: &querypb.RealtimeStats{ReplicationLagSeconds: 0, CpuUsage: 0.2},
	}
	input2 <- shr2
	// wait for result
	<-resultChan
	// check we only have 1 healthy replica left
	a = hc.GetHealthyTabletStats(&querypb.Target{Keyspace: "k", Shard: "s", TabletType: topodatapb.TabletType_REPLICA})
	mustMatch(t, want, a, "unexpected result")

	want2 = []*TabletHealth{{
		Tablet:               tablet2,
		Target:               &querypb.Target{Keyspace: "k", Shard: "s", TabletType: topodatapb.TabletType_PRIMARY},
		Serving:              true,
		Stats:                &querypb.RealtimeStats{ReplicationLagSeconds: 0, CpuUsage: 0.2},
		PrimaryTermStartTime: 10,
	}}
	// check we have a primary now
	a = hc.GetHealthyTabletStats(&querypb.Target{Keyspace: "k", Shard: "s", TabletType: topodatapb.TabletType_PRIMARY})
	mustMatch(t, want2, a, "unexpected result")

	// reparent: old replica goes into primary
	shr = &querypb.StreamHealthResponse{
		TabletAlias:               tablet.Alias,
		Target:                    &querypb.Target{Keyspace: "k", Shard: "s", TabletType: topodatapb.TabletType_PRIMARY},
		Serving:                   true,
		PrimaryTermStartTimestamp: 20,
		RealtimeStats:             &querypb.RealtimeStats{ReplicationLagSeconds: 0, CpuUsage: 0.2},
	}
	input <- shr
	<-resultChan
	want = []*TabletHealth{{
		Tablet:               tablet,
		Target:               &querypb.Target{Keyspace: "k", Shard: "s", TabletType: topodatapb.TabletType_PRIMARY},
		Serving:              true,
		Stats:                &querypb.RealtimeStats{ReplicationLagSeconds: 0, CpuUsage: 0.2},
		PrimaryTermStartTime: 20,
	}}

	// check we lost all replicas, and primary is new one
	a = hc.GetHealthyTabletStats(&querypb.Target{Keyspace: "k", Shard: "s", TabletType: topodatapb.TabletType_REPLICA})
	assert.Empty(t, a, "Wrong number of results")
	a = hc.GetHealthyTabletStats(&querypb.Target{Keyspace: "k", Shard: "s", TabletType: topodatapb.TabletType_PRIMARY})
	mustMatch(t, want, a, "unexpected result")

	// old primary sending an old ping should be ignored
	input2 <- shr2
	<-resultChan
	a = hc.GetHealthyTabletStats(&querypb.Target{Keyspace: "k", Shard: "s", TabletType: topodatapb.TabletType_PRIMARY})
	mustMatch(t, want, a, "unexpected result")
}

func TestPrimaryInOtherCell(t *testing.T) {
	ctx := utils.LeakCheckContext(t)

	ts := memorytopo.NewServer(ctx, "cell1", "cell2")
	defer ts.Close()
	hc := NewHealthCheck(ctx, 1*time.Millisecond, time.Hour, ts, "cell1", "cell1, cell2", nil)
	defer hc.Close()

	// add a tablet as primary in different cell
	tablet := createTestTablet(1, "cell2", "host1")
	tablet.Type = topodatapb.TabletType_PRIMARY
	input := make(chan *querypb.StreamHealthResponse)
	fc := createFakeConn(tablet, input)
	// create a channel and subscribe to healthcheck
	resultChan := hc.Subscribe()
	hc.AddTablet(tablet)
	// should get a result, but this will hang if multi-cell logic is broken
	// so wait and timeout
	ticker := time.NewTicker(1 * time.Second)
	select {
	case err := <-fc.cbErrCh:
		require.Fail(t, "Unexpected error: %v", err)
	case <-resultChan:
	case <-ticker.C:
		require.Fail(t, "Timed out waiting for HealthCheck update")
	}

	shr := &querypb.StreamHealthResponse{
		TabletAlias:               tablet.Alias,
		Target:                    &querypb.Target{Keyspace: "k", Shard: "s", TabletType: topodatapb.TabletType_PRIMARY},
		Serving:                   true,
		PrimaryTermStartTimestamp: 20,
		RealtimeStats:             &querypb.RealtimeStats{ReplicationLagSeconds: 0, CpuUsage: 0.2},
	}
	want := &TabletHealth{
		Tablet:               tablet,
		Target:               &querypb.Target{Keyspace: "k", Shard: "s", TabletType: topodatapb.TabletType_PRIMARY},
		Serving:              true,
		Stats:                &querypb.RealtimeStats{ReplicationLagSeconds: 0, CpuUsage: 0.2},
		PrimaryTermStartTime: 20,
	}

	input <- shr
	ticker = time.NewTicker(1 * time.Second)
	select {
	case err := <-fc.cbErrCh:
		require.Fail(t, "Unexpected error: %v", err)
	case got := <-resultChan:
		// check that we DO receive health check update for PRIMARY in other cell
		mustMatch(t, want, got, "Wrong TabletHealth data")
	case <-ticker.C:
		require.Fail(t, "Timed out waiting for HealthCheck update")
	}

	// check that PRIMARY tablet from other cell IS in healthy tablet list
	a := hc.GetHealthyTabletStats(&querypb.Target{Keyspace: "k", Shard: "s", TabletType: topodatapb.TabletType_PRIMARY})
	require.Len(t, a, 1, "")
	mustMatch(t, want, a[0], "Expecting healthy primary")
}

func TestReplicaInOtherCell(t *testing.T) {
	ctx := utils.LeakCheckContext(t)

	ts := memorytopo.NewServer(ctx, "cell1", "cell2")
	defer ts.Close()
	hc := NewHealthCheck(ctx, 1*time.Millisecond, time.Hour, ts, "cell1", "cell1, cell2", nil)
	defer hc.Close()

	// add a tablet as replica
	local := createTestTablet(1, "cell1", "host1")
	local.Type = topodatapb.TabletType_REPLICA
	input := make(chan *querypb.StreamHealthResponse)
	fc := createFakeConn(local, input)
	// create a channel and subscribe to healthcheck
	resultChan := hc.Subscribe()
	hc.AddTablet(local)

	ticker := time.NewTicker(1 * time.Second)
	select {
	case err := <-fc.cbErrCh:
		require.Fail(t, "Unexpected error: %v", err)
	case <-resultChan:
	case <-ticker.C:
		require.Fail(t, "Timed out waiting for HealthCheck update")
	}

	shr := &querypb.StreamHealthResponse{
		TabletAlias:               local.Alias,
		Target:                    &querypb.Target{Keyspace: "k", Shard: "s", TabletType: topodatapb.TabletType_REPLICA},
		Serving:                   true,
		PrimaryTermStartTimestamp: 0,
		RealtimeStats:             &querypb.RealtimeStats{ReplicationLagSeconds: 10, CpuUsage: 0.2},
	}
	want := &TabletHealth{
		Tablet:               local,
		Target:               &querypb.Target{Keyspace: "k", Shard: "s", TabletType: topodatapb.TabletType_REPLICA},
		Serving:              true,
		Stats:                &querypb.RealtimeStats{ReplicationLagSeconds: 10, CpuUsage: 0.2},
		PrimaryTermStartTime: 0,
	}

	input <- shr
	ticker = time.NewTicker(1 * time.Second)
	select {
	case err := <-fc.cbErrCh:
		require.Fail(t, "Unexpected error: %v", err)
	case got := <-resultChan:
		// check that we DO receive health check update for REPLICA in other cell
		mustMatch(t, want, got, "Wrong TabletHealth data")
	case <-ticker.C:
		require.Fail(t, "Timed out waiting for HealthCheck update")
	}

	// add a tablet as replica in different cell
	remote := createTestTablet(2, "cell2", "host2")
	remote.Type = topodatapb.TabletType_REPLICA
	input2 := make(chan *querypb.StreamHealthResponse)
	fc2 := createFakeConn(remote, input2)
	// create a channel and subscribe to healthcheck
	resultChan2 := hc.Subscribe()
	hc.AddTablet(remote)
	// should get a result, but this will hang if multi-cell logic is broken
	// so wait and timeout
	ticker = time.NewTicker(1 * time.Second)
	select {
	case err := <-fc2.cbErrCh:
		require.Fail(t, "Unexpected error: %v", err)
	case <-resultChan2:
	case <-ticker.C:
		require.Fail(t, "Timed out waiting for HealthCheck update")
	}

	shr2 := &querypb.StreamHealthResponse{
		TabletAlias:               remote.Alias,
		Target:                    &querypb.Target{Keyspace: "k", Shard: "s", TabletType: topodatapb.TabletType_REPLICA},
		Serving:                   true,
		PrimaryTermStartTimestamp: 0,
		RealtimeStats:             &querypb.RealtimeStats{ReplicationLagSeconds: 10, CpuUsage: 0.2},
	}
	want2 := &TabletHealth{
		Tablet:               remote,
		Target:               &querypb.Target{Keyspace: "k", Shard: "s", TabletType: topodatapb.TabletType_REPLICA},
		Serving:              true,
		Stats:                &querypb.RealtimeStats{ReplicationLagSeconds: 10, CpuUsage: 0.2},
		PrimaryTermStartTime: 0,
	}

	input2 <- shr2
	ticker = time.NewTicker(1 * time.Second)
	select {
	case err := <-fc.cbErrCh:
		require.Fail(t, "Unexpected error: %v", err)
	case got := <-resultChan2:
		// check that we DO receive health check update for REPLICA in other cell
		mustMatch(t, want2, got, "Wrong TabletHealth data")
	case <-ticker.C:
		require.Fail(t, "Timed out waiting for HealthCheck update")
	}

	// check that only REPLICA tablet from cell1 is in healthy tablet list
	a := hc.GetHealthyTabletStats(&querypb.Target{Keyspace: "k", Shard: "s", TabletType: topodatapb.TabletType_REPLICA})
	require.Len(t, a, 1, "")
	mustMatch(t, want, a[0], "Expecting healthy local replica")
}

func TestCellAliases(t *testing.T) {
	ctx := utils.LeakCheckContext(t)

	ts := memorytopo.NewServer(ctx, "cell1", "cell2")
	defer ts.Close()
	hc := NewHealthCheck(ctx, 1*time.Millisecond, time.Hour, ts, "cell1", "cell1, cell2", nil)
	defer hc.Close()

	cellsAlias := &topodatapb.CellsAlias{
		Cells: []string{"cell1", "cell2"},
	}
	assert.Nil(t, ts.CreateCellsAlias(context.Background(), "region1", cellsAlias), "failed to create cell alias")
	defer deleteCellsAlias(t, ts, "region1")

	// add a tablet as replica in diff cell, same region
	tablet := createTestTablet(1, "cell2", "host2")
	tablet.Type = topodatapb.TabletType_REPLICA
	input := make(chan *querypb.StreamHealthResponse)
	fc := createFakeConn(tablet, input)
	// create a channel and subscribe to healthcheck
	resultChan := hc.Subscribe()
	hc.AddTablet(tablet)
	// should get a result, but this will hang if cell alias logic is broken
	// so wait and timeout
	ticker := time.NewTicker(1 * time.Second)
	select {
	case err := <-fc.cbErrCh:
		require.Fail(t, "Unexpected error: %v", err)
	case <-resultChan:
	case <-ticker.C:
		require.Fail(t, "Timed out waiting for HealthCheck update")
	}

	shr := &querypb.StreamHealthResponse{
		TabletAlias:               tablet.Alias,
		Target:                    &querypb.Target{Keyspace: "k", Shard: "s", TabletType: topodatapb.TabletType_REPLICA},
		Serving:                   true,
		PrimaryTermStartTimestamp: 0,
		RealtimeStats:             &querypb.RealtimeStats{ReplicationLagSeconds: 10, CpuUsage: 0.2},
	}
	want := []*TabletHealth{{
		Tablet:               tablet,
		Target:               &querypb.Target{Keyspace: "k", Shard: "s", TabletType: topodatapb.TabletType_REPLICA},
		Serving:              true,
		Stats:                &querypb.RealtimeStats{ReplicationLagSeconds: 10, CpuUsage: 0.2},
		PrimaryTermStartTime: 0,
	}}

	input <- shr
	ticker = time.NewTicker(1 * time.Second)
	select {
	case err := <-fc.cbErrCh:
		require.Fail(t, "Unexpected error: %v", err)
	case <-resultChan:
	case <-ticker.C:
		require.Fail(t, "Timed out waiting for HealthCheck update")
	}

	// check it's there
	a := hc.GetHealthyTabletStats(&querypb.Target{Keyspace: "k", Shard: "s", TabletType: topodatapb.TabletType_REPLICA})
	mustMatch(t, want, a, "Wrong TabletHealth data")
}

func TestHealthCheckChecksGrpcPort(t *testing.T) {
	ctx := utils.LeakCheckContext(t)

	ts := memorytopo.NewServer(ctx, "cell")
	defer ts.Close()
	hc := createTestHc(ctx, ts)
	defer hc.Close()

	tablet := createTestTablet(0, "cell", "a")
	tablet.PortMap["grpc"] = 0
	resultChan := hc.Subscribe()

	// AddTablet should not add the tablet because port is 0
	hc.AddTablet(tablet)

	select {
	case result := <-resultChan:
		assert.Nil(t, result, "healthCheck received result: %v", result)
	case <-time.After(2 * time.Millisecond):
		// No response after timeout. Success.
	}
}

func TestTemplate(t *testing.T) {
	defer utils.EnsureNoLeaks(t)
	TabletURLTemplateString = "http://{{.GetTabletHostPort}}"
	ParseTabletURLTemplateFromFlag()

	tablet := topo.NewTablet(0, "cell", "a")
	ts := []*TabletHealth{
		{
			Tablet:               tablet,
			Target:               &querypb.Target{Keyspace: "k", Shard: "s", TabletType: topodatapb.TabletType_REPLICA},
			Serving:              false,
			Stats:                &querypb.RealtimeStats{ReplicationLagSeconds: 1, CpuUsage: 0.3},
			PrimaryTermStartTime: 0,
		},
	}
	tcs := &TabletsCacheStatus{
		Cell:         "cell",
		Target:       &querypb.Target{Keyspace: "k", Shard: "s", TabletType: topodatapb.TabletType_REPLICA},
		TabletsStats: ts,
	}
	templ := template.New("")
	templ, err := templ.Parse(healthCheckTemplate)
	require.Nil(t, err, "error parsing template: %v", err)
	wr := &bytes.Buffer{}
	err = templ.Execute(wr, []*TabletsCacheStatus{tcs})
	require.Nil(t, err, "error executing template: %v", err)
}

func TestDebugURLFormatting(t *testing.T) {
	defer utils.EnsureNoLeaks(t)
	TabletURLTemplateString = "https://{{.GetHostNameLevel 0}}.bastion.{{.Tablet.Alias.Cell}}.corp"
	ParseTabletURLTemplateFromFlag()

	tablet := topo.NewTablet(0, "cell", "host.dc.domain")
	ts := []*TabletHealth{
		{
			Tablet:               tablet,
			Target:               &querypb.Target{Keyspace: "k", Shard: "s", TabletType: topodatapb.TabletType_REPLICA},
			Serving:              false,
			Stats:                &querypb.RealtimeStats{ReplicationLagSeconds: 1, CpuUsage: 0.3},
			PrimaryTermStartTime: 0,
		},
	}
	tcs := &TabletsCacheStatus{
		Cell:         "cell",
		Target:       &querypb.Target{Keyspace: "k", Shard: "s", TabletType: topodatapb.TabletType_REPLICA},
		TabletsStats: ts,
	}
	templ := template.New("")
	templ, err := templ.Parse(healthCheckTemplate)
	require.Nil(t, err, "error parsing template")
	wr := &bytes.Buffer{}
	err = templ.Execute(wr, []*TabletsCacheStatus{tcs})
	require.Nil(t, err, "error executing template")
	expectedURL := `"https://host.bastion.cell.corp"`
	require.Contains(t, wr.String(), expectedURL, "output missing formatted URL")
}

func tabletDialer(tablet *topodatapb.Tablet, _ grpcclient.FailFast) (queryservice.QueryService, error) {
	connMapMu.Lock()
	defer connMapMu.Unlock()

	key := TabletToMapKey(tablet)
	if qs, ok := connMap[key]; ok {
		return qs, nil
	}
	return nil, fmt.Errorf("tablet %v not found", key)
}

func createTestHc(ctx context.Context, ts *topo.Server) *HealthCheckImpl {
	return NewHealthCheck(ctx, 1*time.Millisecond, time.Hour, ts, "cell", "", nil)
}

type fakeConn struct {
	queryservice.QueryService
	tablet *topodatapb.Tablet
	// If fixedResult is set, the channels are not used.
	fixedResult *querypb.StreamHealthResponse
	// hcChan should be an unbuffered channel which holds the tablet's next health response.
	hcChan chan *querypb.StreamHealthResponse
	// errCh is either an unbuffered channel which holds the stream error to return, or nil.
	errCh chan error
	// cbErrCh is a channel which receives errors returned from the supplied callback.
	cbErrCh chan error

	mu       sync.Mutex
	canceled bool
}

func createFakeConn(tablet *topodatapb.Tablet, c chan *querypb.StreamHealthResponse) *fakeConn {
	connMapMu.Lock()
	defer connMapMu.Unlock()
	key := TabletToMapKey(tablet)
	conn := &fakeConn{
		QueryService: fakes.ErrorQueryService,
		tablet:       tablet,
		hcChan:       c,
		cbErrCh:      make(chan error, 1),
	}
	connMap[key] = conn
	return conn
}

// StreamHealth implements queryservice.QueryService.
func (fc *fakeConn) StreamHealth(ctx context.Context, callback func(shr *querypb.StreamHealthResponse) error) error {
	if fc.fixedResult != nil {
		return callback(fc.fixedResult)
	}
	for {
		select {
		case shr := <-fc.hcChan:
			if err := callback(shr); err != nil {
				if err == io.EOF {
					return nil
				}
				select {
				case fc.cbErrCh <- err:
				case <-ctx.Done():
				}
				return err
			}
		case err := <-fc.errCh:
			return err
		case <-ctx.Done():
			fc.mu.Lock()
			fc.canceled = true
			fc.mu.Unlock()
			return nil
		}
	}
}

func (fc *fakeConn) isCanceled() bool {
	fc.mu.Lock()
	defer fc.mu.Unlock()
	return fc.canceled
}

func (fc *fakeConn) resetCanceledFlag() {
	fc.mu.Lock()
	defer fc.mu.Unlock()
	fc.canceled = false
}

func checkErrorCounter(keyspace, shard string, tabletType topodatapb.TabletType, want int64) error {
	statsKey := []string{keyspace, shard, topoproto.TabletTypeLString(tabletType)}
	name := strings.Join(statsKey, ".")
	got, ok := hcErrorCounters.Counts()[name]
	if !ok {
		return fmt.Errorf("hcErrorCounters not correctly initialized")
	}
	if got != want {
		return fmt.Errorf("wrong value for hcErrorCounters got = %v, want = %v", got, want)
	}
	return nil
}

func createFixedHealthConn(tablet *topodatapb.Tablet, fixedResult *querypb.StreamHealthResponse) *fakeConn {
	key := TabletToMapKey(tablet)
	conn := &fakeConn{
		QueryService: fakes.ErrorQueryService,
		tablet:       tablet,
		fixedResult:  fixedResult,
	}
	connMapMu.Lock()
	defer connMapMu.Unlock()
	connMap[key] = conn
	return conn
}

func createTestTablet(uid uint32, cell, host string) *topodatapb.Tablet {
	tablet := topo.NewTablet(uid, cell, host)
	tablet.PortMap["vt"] = 1
	tablet.PortMap["grpc"] = 2
	tablet.Keyspace = "k"
	tablet.Shard = "s"
	return tablet
}

var mustMatch = utils.MustMatchFn(".Conn" /* ignored fields*/)

func deleteCellsAlias(t *testing.T, ts *topo.Server, alias string) {
	if err := ts.DeleteCellsAlias(context.Background(), alias); err != nil {
		t.Logf("DeleteCellsAlias(%s) failed: %v", alias, err)
	}
}<|MERGE_RESOLUTION|>--- conflicted
+++ resolved
@@ -67,20 +67,14 @@
 	defer func() {
 		KeyspacesToWatch = nil
 		tabletFilters = nil
-<<<<<<< HEAD
 		tabletFilterTags = nil
-=======
->>>>>>> 087964bd
 	}()
 
 	testCases := []struct {
 		name                string
 		keyspacesToWatch    []string
 		tabletFilters       []string
-<<<<<<< HEAD
 		tabletFilterTags    map[string]string
-=======
->>>>>>> 087964bd
 		expectedError       string
 		expectedFilterTypes []any
 	}{
@@ -98,7 +92,6 @@
 			expectedFilterTypes: []any{&FilterByKeyspace{}},
 		},
 		{
-<<<<<<< HEAD
 			name:                "tabletFiltersAndTags",
 			tabletFilters:       []string{"ks1|-80"},
 			tabletFilterTags:    map[string]string{"test": "true"},
@@ -111,8 +104,6 @@
 			expectedFilterTypes: []any{&FilterByKeyspace{}, &FilterByTabletTags{}},
 		},
 		{
-=======
->>>>>>> 087964bd
 			name:             "failKeyspacesToWatchAndFilters",
 			tabletFilters:    []string{"ks1|-80"},
 			keyspacesToWatch: []string{"ks1"},
@@ -129,10 +120,7 @@
 		t.Run(testCase.name, func(t *testing.T) {
 			KeyspacesToWatch = testCase.keyspacesToWatch
 			tabletFilters = testCase.tabletFilters
-<<<<<<< HEAD
 			tabletFilterTags = testCase.tabletFilterTags
-=======
->>>>>>> 087964bd
 
 			filters, err := NewVTGateHealthCheckFilters()
 			if testCase.expectedError != "" {
