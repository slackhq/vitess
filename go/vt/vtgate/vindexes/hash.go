--- conflicted
+++ resolved
@@ -14,11 +14,6 @@
 	"strconv"
 
 	"github.com/youtube/vitess/go/sqltypes"
-<<<<<<< HEAD
-	"github.com/youtube/vitess/go/vt/tabletserver/querytypes"
-	"github.com/youtube/vitess/go/vt/vtgate/planbuilder"
-=======
->>>>>>> 0698355f
 )
 
 // Hash defines vindex that hashes an int64 to a KeyspaceId
@@ -26,97 +21,16 @@
 // Functional.
 type Hash struct {
 	name string
-<<<<<<< HEAD
-	hv   HashAuto
-}
-
-// NewHash creates a new Hash.
-func NewHash(name string, m map[string]interface{}) (planbuilder.Vindex, error) {
-	h := &Hash{name: name}
-	h.hv.Init(m)
-	return h, nil
-=======
 }
 
 // NewHash creates a new Hash.
 func NewHash(name string, m map[string]interface{}) (Vindex, error) {
 	return &Hash{name: name}, nil
->>>>>>> 0698355f
 }
 
 // String returns the name of the vindex.
 func (vind *Hash) String() string {
 	return vind.name
-<<<<<<< HEAD
-}
-
-// Cost returns the cost of this index as 1.
-func (vind *Hash) Cost() int {
-	return vind.hv.Cost()
-}
-
-// Map returns the corresponding KeyspaceId values for the given ids.
-func (vind *Hash) Map(_ planbuilder.VCursor, ids []interface{}) ([][]byte, error) {
-	return vind.hv.Map(nil, ids)
-}
-
-// Verify returns true if id maps to ksid.
-func (vind *Hash) Verify(_ planbuilder.VCursor, id interface{}, ksid []byte) (bool, error) {
-	return vind.hv.Verify(nil, id, ksid)
-}
-
-// ReverseMap returns the id from ksid.
-func (vind *Hash) ReverseMap(_ planbuilder.VCursor, ksid []byte) (interface{}, error) {
-	return vind.hv.ReverseMap(nil, ksid)
-}
-
-// Create reserves the id by inserting it into the vindex table.
-func (vind *Hash) Create(vcursor planbuilder.VCursor, id interface{}) error {
-	return vind.hv.Create(vcursor, id)
-}
-
-// Delete deletes the entry from the vindex table.
-func (vind *Hash) Delete(vcursor planbuilder.VCursor, ids []interface{}, _ []byte) error {
-	return vind.hv.Delete(vcursor, ids, []byte{})
-}
-
-// HashAuto defines vindex that hashes an int64 to a KeyspaceId
-// by using null-key 3DES hash. It's Unique, Reversible and
-// Functional. Additionally, it's also a FunctionalGenerator
-// because it's capable of generating new values from a vindex table
-// with a single unique autoinc column.
-type HashAuto struct {
-	name          string
-	Table, Column string
-	ins, del      string
-}
-
-// NewHashAuto creates a new HashAuto.
-func NewHashAuto(name string, m map[string]interface{}) (planbuilder.Vindex, error) {
-	hva := &HashAuto{name: name}
-	hva.Init(m)
-	return hva, nil
-}
-
-// String returns the name of the vindex.
-func (vind *HashAuto) String() string {
-	return vind.name
-}
-
-// Init initializes HashAuto.
-func (vind *HashAuto) Init(m map[string]interface{}) {
-	get := func(name string) string {
-		v, _ := m[name].(string)
-		return v
-	}
-	t := get("Table")
-	c := get("Column")
-	vind.Table = t
-	vind.Column = c
-	vind.ins = fmt.Sprintf("insert into %s(%s) values(:%s)", t, c, c)
-	vind.del = fmt.Sprintf("delete from %s where %s in ::%s", t, c, c)
-=======
->>>>>>> 0698355f
 }
 
 // Cost returns the cost of this index as 1.
