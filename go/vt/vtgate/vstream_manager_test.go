--- conflicted
+++ resolved
@@ -1230,11 +1230,7 @@
 		return nil
 	})
 	require.Error(t, err)
-<<<<<<< HEAD
-	require.Equal(t, err.Error(), "vstream copy is not currently supported")
-=======
 	require.Equal(t, "vstream copy is not currently supported", err.Error())
->>>>>>> 81253036
 
 	// allowVstreamCopy = true
 	vsm2 := newTestVStreamManager(hc, st, "aa", true)
@@ -1242,11 +1238,7 @@
 		count.Add(1)
 		return nil
 	})
-<<<<<<< HEAD
-	require.Equal(t, err.Error(), "final error")
-=======
 	require.Equal(t, "target: TestVStreamCopy.-20.primary: final error", err.Error())
->>>>>>> 81253036
 }
 
 func newTestVStreamManager(hc discovery.HealthCheck, serv srvtopo.Server, cell string, allowVstreamCopy bool) *vstreamManager {
