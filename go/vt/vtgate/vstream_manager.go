--- conflicted
+++ resolved
@@ -727,14 +727,9 @@
 				case binlogdatapb.VEventType_JOURNAL:
 					journal := event.Journal
 					// Journal events are not sent to clients by default, but only when
-<<<<<<< HEAD
 					// IncludeReshardJournalEvents or StopOnReshard is set.
 					if (vs.includeReshardJournalEvents || vs.stopOnReshard) &&
 						journal.MigrationType == binlogdatapb.MigrationType_SHARDS {
-=======
-					// StopOnReshard is set.
-					if vs.stopOnReshard && journal.MigrationType == binlogdatapb.MigrationType_SHARDS {
->>>>>>> 17ff5a2c
 						sendevents = append(sendevents, event)
 						// Read any subsequent events until we get the VGTID->COMMIT events that
 						// always follow the JOURNAL event which is generated as a result of
@@ -759,7 +754,6 @@
 							sgtid, tabletAliasString)
 					}
 					if je != nil {
-<<<<<<< HEAD
 						var endTimer *time.Timer
 						if vs.stopOnReshard {
 							// We're going to be ending the tablet stream, along with the VStream, so
@@ -774,31 +768,15 @@
 						}
 						// Wait until all other participants converge and then return EOF after
 						// any minimum delay has passed.
-=======
-						// We're going to be ending the tablet stream, so we ensure a reasonable
-						// minimum amount of time is alloted for clients to Recv the journal event
-						// before the stream's context is cancelled (which would cause the grpc
-						// SendMsg or RecvMsg to fail). If the client doesn't Recv the journal
-						// event before the stream ends then they'll have to resume from the last
-						// ShardGtid they received before the journal event.
-						endTimer := time.NewTimer(stopOnReshardDelay)
-						defer endTimer.Stop()
-						// Wait until all other participants converge and then return EOF after
-						// the minimum delay has passed.
->>>>>>> 17ff5a2c
 						journalDone = je.done
 						select {
 						case <-ctx.Done():
 							return vterrors.Wrapf(ctx.Err(), "context ended while waiting for journal event for shard GTID %+v on tablet %s",
 								sgtid, tabletAliasString)
 						case <-journalDone:
-<<<<<<< HEAD
 							if endTimer != nil {
 								<-endTimer.C
 							}
-=======
-							<-endTimer.C
->>>>>>> 17ff5a2c
 							return io.EOF
 						}
 					}
