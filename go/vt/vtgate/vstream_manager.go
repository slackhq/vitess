--- conflicted
+++ resolved
@@ -1043,12 +1043,9 @@
 		return false, err
 	}
 
-<<<<<<< HEAD
 	vs.mu.Lock()
 	defer vs.mu.Unlock()
 
-=======
->>>>>>> 15e1e38a
 	// First check the typical case, where the VGTID shards match the serving shards.
 	// In that case it's NOT possible that an applicable reshard has happened because
 	// the VGTID contains shards that are all serving.
@@ -1077,10 +1074,6 @@
 	// definitive determination by looking at the shard keyranges.
 	// All we care about are the shard info records now.
 	sis := maps.Values(shards)
-<<<<<<< HEAD
-
-=======
->>>>>>> 15e1e38a
 	for i := range sis {
 		for j := range sis {
 			if sis[i].ShardName() == sis[j].ShardName() && key.KeyRangeEqual(sis[i].GetKeyRange(), sis[j].GetKeyRange()) {
