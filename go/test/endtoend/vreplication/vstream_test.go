--- conflicted
+++ resolved
@@ -705,11 +705,8 @@
 	// We should have a mix of events across the old and new shards.
 	require.Greater(t, oldShardRowEvents, 0)
 	require.Greater(t, newShardRowEvents, 0)
-<<<<<<< HEAD
 	// We should have seen a reshard journal event.
 	require.Greater(t, journalEvents, 0)
-=======
->>>>>>> 17ff5a2c
 
 	// The number of row events streamed by the VStream API should match the number of rows inserted.
 	customerResult := execVtgateQuery(t, vtgateConn, ks, "select count(*) from customer")
