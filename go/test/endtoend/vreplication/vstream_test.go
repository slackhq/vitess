--- conflicted
+++ resolved
@@ -399,11 +399,7 @@
 	vc.AddKeyspace(t, []*Cell{defaultCell}, "unsharded", "0", vschemaUnsharded, schemaUnsharded, defaultReplicas, defaultRdonly, baseTabletID+100, nil)
 	vtgate = defaultCell.Vtgates[0]
 	require.NotNil(t, vtgate)
-<<<<<<< HEAD
-	vtgate.WaitForStatusOfTabletInShard(fmt.Sprintf("%s.%s.primary", "unsharded", "0"), 1)
-=======
 	vtgate.WaitForStatusOfTabletInShard(fmt.Sprintf("%s.%s.primary", "unsharded", "0"), 1, time.Second*30)
->>>>>>> 81253036
 
 	vtgateConn = getConnection(t, vc.ClusterConfig.hostname, vc.ClusterConfig.vtgateMySQLPort)
 	defer vtgateConn.Close()
@@ -503,11 +499,7 @@
 		tickCount++
 		switch tickCount {
 		case 1:
-<<<<<<< HEAD
-			reshard(t, "sharded", "customer", "vstreamCopyMultiKeyspaceReshard", "-80,80-", "-40,40-", baseTabletID+400, nil, nil, nil, defaultCellName, 1)
-=======
 			reshard(t, "sharded", "customer", "vstreamCopyMultiKeyspaceReshard", "-80,80-", "-40,40-", baseTabletID+400, nil, nil, nil, defaultCellName)
->>>>>>> 81253036
 			reshardDone = true
 		case 60:
 			done = true
