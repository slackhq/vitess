--- conflicted
+++ resolved
@@ -84,10 +84,8 @@
 	)
 
 	t.Run("Complex reference query", func(t *testing.T) {
-<<<<<<< HEAD
 		utils.SkipIfBinaryIsBelowVersion(t, 19, "vtgate")
-=======
->>>>>>> 087964bd
+
 		// Verify a complex query using reference tables with a left join having a derived table with an order by clause works as intended.
 		utils.AssertMatches(
 			t,
