--- conflicted
+++ resolved
@@ -84,10 +84,6 @@
 	)
 
 	t.Run("Complex reference query", func(t *testing.T) {
-<<<<<<< HEAD
-		utils.SkipIfBinaryIsBelowVersion(t, 19, "vtgate")
-=======
->>>>>>> bd4a868d
 		// Verify a complex query using reference tables with a left join having a derived table with an order by clause works as intended.
 		utils.AssertMatches(
 			t,
