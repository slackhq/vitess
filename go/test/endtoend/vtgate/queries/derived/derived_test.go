/*
Copyright 2022 The Vitess Authors.

Licensed under the Apache License, Version 2.0 (the "License");
you may not use this file except in compliance with the License.
You may obtain a copy of the License at

    http://www.apache.org/licenses/LICENSE-2.0

Unless required by applicable law or agreed to in writing, software
distributed under the License is distributed on an "AS IS" BASIS,
WITHOUT WARRANTIES OR CONDITIONS OF ANY KIND, either express or implied.
See the License for the specific language governing permissions and
limitations under the License.
*/

package misc

import (
	"testing"

	"github.com/stretchr/testify/require"

	"vitess.io/vitess/go/test/endtoend/cluster"
	"vitess.io/vitess/go/test/endtoend/utils"
)

func start(t *testing.T) (utils.MySQLCompare, func()) {
	mcmp, err := utils.NewMySQLCompare(t, vtParams, mysqlParams)
	require.NoError(t, err)

	deleteAll := func() {
		tables := []string{"music", "user"}
		for _, table := range tables {
			_, _ = mcmp.ExecAndIgnore("delete from " + table)
		}
	}

	deleteAll()

	mcmp.Exec("insert into music(id, user_id) values(1,1), (2,5), (3,1), (4,2), (5,3), (6,4), (7,5)")
	mcmp.Exec("insert into user(id, name) values(1,'toto'), (2,'tata'), (3,'titi'), (4,'tete'), (5,'foo')")

	return mcmp, func() {
		deleteAll()
		mcmp.Close()
		cluster.PanicHandler(t)
	}
}

func TestDerivedTableWithOrderByLimit(t *testing.T) {
	mcmp, closer := start(t)
	defer closer()

	mcmp.Exec("select music.id from music join (select id,name from user order by id limit 2) as d on music.user_id = d.id")
}

func TestDerivedAggregationOnRHS(t *testing.T) {
	mcmp, closer := start(t)
	defer closer()

	mcmp.Exec("set sql_mode = ''")
	mcmp.Exec("select d.a from music join (select id, count(*) as a from user) as d on music.user_id = d.id group by 1")
}

func TestDerivedRemoveInnerOrderBy(t *testing.T) {
	mcmp, closer := start(t)
	defer closer()

	mcmp.Exec("select count(*) from (select user.id as oui, music.id as non from user join music on user.id = music.user_id order by user.name) as toto")
}

func TestDerivedTableWithHaving(t *testing.T) {
	mcmp, closer := start(t)
	defer closer()

	mcmp.Exec("set sql_mode = ''")
	// For the given query, we can get any id back, because we aren't grouping by it.
	mcmp.AssertMatchesAnyNoCompare("select * from (select id from user having count(*) >= 1) s",
		"[[INT64(1)]]", "[[INT64(2)]]", "[[INT64(3)]]", "[[INT64(4)]]", "[[INT64(5)]]")
}

func TestDerivedTableColumns(t *testing.T) {
	mcmp, closer := start(t)
	defer closer()

	mcmp.AssertMatches(`SELECT t.id FROM (SELECT id FROM user) AS t(id) ORDER BY t.id DESC`,
		`[[INT64(5)] [INT64(4)] [INT64(3)] [INT64(2)] [INT64(1)]]`)
}

// TestDerivedTablesWithLimit tests queries where we have to limit the right hand side of the join.
// We do this by not using the apply join we usually use, and instead use the hash join engine primitive
// These tests exercise these situations
func TestDerivedTablesWithLimit(t *testing.T) {
	// We need full type info before planning this, so we wait for the schema tracker
	require.NoError(t,
		utils.WaitForAuthoritative(t, keyspaceName, "user", clusterInstance.VtgateProcess.ReadVSchema))

	mcmp, closer := start(t)
	defer closer()

	mcmp.Exec("insert into user(id, name) values(6,'pikachu')")

	mcmp.AssertMatchesNoOrder(
		`SELECT u.id, m.id FROM
	            (SELECT id, name FROM user LIMIT 10) AS u JOIN
	            (SELECT id, user_id FROM music LIMIT 10) as m on u.id = m.user_id`,
		`[[INT64(1) INT64(1)] [INT64(5) INT64(2)] [INT64(1) INT64(3)] [INT64(2) INT64(4)] [INT64(3) INT64(5)] [INT64(5) INT64(7)] [INT64(4) INT64(6)]]`)

	mcmp.AssertMatchesNoOrder(
		`SELECT u.id, m.id FROM user AS u LEFT JOIN 
                (SELECT id, user_id FROM music LIMIT 10) as m on u.id = m.user_id`,
		`[[INT64(1) INT64(1)] [INT64(5) INT64(2)] [INT64(1) INT64(3)] [INT64(2) INT64(4)] [INT64(3) INT64(5)] [INT64(5) INT64(7)] [INT64(4) INT64(6)] [INT64(6) NULL]]`)
}

// TestDerivedTableColumnAliasWithJoin tests the derived table having alias column and using it in the join condition
func TestDerivedTableColumnAliasWithJoin(t *testing.T) {
<<<<<<< HEAD
	utils.SkipIfBinaryIsBelowVersion(t, 19, "vtgate")
=======
>>>>>>> 087964bd
	mcmp, closer := start(t)
	defer closer()

	mcmp.Exec(`SELECT user.id FROM user join (SELECT id as uid FROM user) t on t.uid = user.id`)
	mcmp.Exec(`SELECT user.id FROM user left join (SELECT id as uid FROM user) t on t.uid = user.id`)
	mcmp.Exec(`SELECT user.id FROM user join (SELECT id FROM user) t(uid) on t.uid = user.id`)
	mcmp.Exec(`SELECT user.id FROM user left join (SELECT id FROM user) t(uid) on t.uid = user.id`)
}<|MERGE_RESOLUTION|>--- conflicted
+++ resolved
@@ -115,10 +115,8 @@
 
 // TestDerivedTableColumnAliasWithJoin tests the derived table having alias column and using it in the join condition
 func TestDerivedTableColumnAliasWithJoin(t *testing.T) {
-<<<<<<< HEAD
 	utils.SkipIfBinaryIsBelowVersion(t, 19, "vtgate")
-=======
->>>>>>> 087964bd
+
 	mcmp, closer := start(t)
 	defer closer()
 
