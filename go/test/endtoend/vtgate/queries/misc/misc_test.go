/*
Copyright 2022 The Vitess Authors.

Licensed under the Apache License, Version 2.0 (the "License");
you may not use this file except in compliance with the License.
You may obtain a copy of the License at

    http://www.apache.org/licenses/LICENSE-2.0

Unless required by applicable law or agreed to in writing, software
distributed under the License is distributed on an "AS IS" BASIS,
WITHOUT WARRANTIES OR CONDITIONS OF ANY KIND, either express or implied.
See the License for the specific language governing permissions and
limitations under the License.
*/

package misc

import (
	"database/sql"
	"fmt"
	"strconv"
	"strings"
	"testing"
	"time"

	_ "github.com/go-sql-driver/mysql"
	"github.com/stretchr/testify/assert"
	"github.com/stretchr/testify/require"

	"vitess.io/vitess/go/test/endtoend/cluster"
	"vitess.io/vitess/go/test/endtoend/utils"
)

func start(t *testing.T) (utils.MySQLCompare, func()) {
	mcmp, err := utils.NewMySQLCompare(t, vtParams, mysqlParams)
	require.NoError(t, err)

	deleteAll := func() {
		tables := []string{"t1", "uks.unsharded", "tbl"}
		for _, table := range tables {
			_, _ = mcmp.ExecAndIgnore("delete from " + table)
		}
	}

	deleteAll()

	return mcmp, func() {
		deleteAll()
		mcmp.Close()
		cluster.PanicHandler(t)
	}
}

func TestBitVals(t *testing.T) {
	mcmp, closer := start(t)
	defer closer()

	mcmp.Exec("insert into t1(id1, id2) values (0,0)")

	mcmp.AssertMatches(`select b'1001', 0x9, B'010011011010'`, `[[VARBINARY("\t") VARBINARY("\t") VARBINARY("\x04\xda")]]`)
	mcmp.AssertMatches(`select b'1001', 0x9, B'010011011010' from t1`, `[[VARBINARY("\t") VARBINARY("\t") VARBINARY("\x04\xda")]]`)
	mcmp.AssertMatchesNoCompare(`select 1 + b'1001', 2 + 0x9, 3 + B'010011011010'`, `[[INT64(10) UINT64(11) INT64(1245)]]`, `[[INT64(10) UINT64(11) INT64(1245)]]`)
	mcmp.AssertMatchesNoCompare(`select 1 + b'1001', 2 + 0x9, 3 + B'010011011010' from t1`, `[[INT64(10) UINT64(11) INT64(1245)]]`, `[[INT64(10) UINT64(11) INT64(1245)]]`)
}

// TestTimeFunctionWithPrecision tests that inserting data with NOW(1) works as intended.
func TestTimeFunctionWithPrecision(t *testing.T) {
	mcmp, closer := start(t)
	defer closer()

	mcmp.Exec("insert into t1(id1, id2) values (1, NOW(1))")
	mcmp.Exec("insert into t1(id1, id2) values (2, NOW(2))")
	mcmp.Exec("insert into t1(id1, id2) values (3, NOW())")
}

func TestHexVals(t *testing.T) {
	mcmp, closer := start(t)
	defer closer()

	mcmp.Exec("insert into t1(id1, id2) values (0,0)")

	mcmp.AssertMatches(`select x'09', 0x9`, `[[VARBINARY("\t") VARBINARY("\t")]]`)
	mcmp.AssertMatches(`select X'09', 0x9 from t1`, `[[VARBINARY("\t") VARBINARY("\t")]]`)
	mcmp.AssertMatches(`select 1 + x'09', 2 + 0x9`, `[[UINT64(10) UINT64(11)]]`)
	mcmp.AssertMatches(`select 1 + X'09', 2 + 0x9 from t1`, `[[UINT64(10) UINT64(11)]]`)
}

func TestDateTimeTimestampVals(t *testing.T) {
	mcmp, closer := start(t)
	defer closer()

	mcmp.AssertMatches(`select date'2022-08-03'`, `[[DATE("2022-08-03")]]`)
	mcmp.AssertMatches(`select time'12:34:56'`, `[[TIME("12:34:56")]]`)
	mcmp.AssertMatches(`select timestamp'2012-12-31 11:30:45'`, `[[DATETIME("2012-12-31 11:30:45")]]`)
}

func TestInvalidDateTimeTimestampVals(t *testing.T) {
	mcmp, closer := start(t)
	defer closer()

	_, err := mcmp.ExecAllowAndCompareError(`select date'2022'`)
	require.Error(t, err)
	_, err = mcmp.ExecAllowAndCompareError(`select time'12:34:56:78'`)
	require.Error(t, err)
	_, err = mcmp.ExecAllowAndCompareError(`select timestamp'2022'`)
	require.Error(t, err)
}

func TestJoinWithThreeTables(t *testing.T) {
<<<<<<< HEAD
	version, err := cluster.GetMajorVersion("vtgate")
	require.NoError(t, err)
	if version != 19 {
		t.Skip("cannot run upgrade/downgrade test")
	}

=======
>>>>>>> bd4a868d
	mcmp, closer := start(t)
	defer closer()

	mcmp.Exec("insert into t1(id1, id2) values (0,0), (1,1), (2,2)")
	mcmp.Exec("insert into tbl(id, unq_col, nonunq_col) values (0,0,0), (1,1,1), (2,2,1)")
	mcmp.Exec("select 42 from t1 u1, t1 u2, tbl u3 where u1.id1 = u2.id1 and u1.id1 = u3.id and (u1.id2 or u2.id2 or u3.unq_col)")
}

// TestIntervalWithMathFunctions tests that the Interval keyword can be used with math functions.
func TestIntervalWithMathFunctions(t *testing.T) {
	mcmp, closer := start(t)
	defer closer()

	// Set the time zone explicitly to UTC, otherwise the output of FROM_UNIXTIME is going to be dependent
	// on the time zone of the system.
	mcmp.Exec("SET time_zone = '+00:00'")
	mcmp.AssertMatches("select '2020-01-01' + interval month(date_sub(FROM_UNIXTIME(1234), interval 1 month))-1 month", `[[CHAR("2020-12-01")]]`)
	mcmp.AssertMatches("select date_add(MIN(FROM_UNIXTIME(1673444922)),interval -DAYOFWEEK(MIN(FROM_UNIXTIME(1673444922)))+1 DAY)", `[[DATETIME("2023-01-08 13:48:42")]]`)
}

// TestCast tests the queries that contain the cast function.
func TestCast(t *testing.T) {
	mcmp, closer := start(t)
	defer closer()

	mcmp.AssertMatches("select cast('2023-01-07 12:34:56' as date) limit 1", `[[DATE("2023-01-07")]]`)
	mcmp.AssertMatches("select cast('2023-01-07 12:34:56' as date)", `[[DATE("2023-01-07")]]`)
	mcmp.AssertMatches("select cast('3.2' as float)", `[[FLOAT32(3.2)]]`)
	mcmp.AssertMatches("select cast('3.2' as double)", `[[FLOAT64(3.2)]]`)
	mcmp.AssertMatches("select cast('3.2' as unsigned)", `[[UINT64(3)]]`)
}

func TestOuterJoinWithPredicate(t *testing.T) {
	mcmp, closer := start(t)
	defer closer()

	// This test uses a predicate on the outer side.
	// These can't be pushed down to MySQL and have
	// to be evaluated on the vtgate, so we are checking
	// that evalengine handles the predicate correctly

	mcmp.Exec("insert into t1(id1, id2) values (0,0), (1,10), (2,20), (3,30), (4,40)")

	mcmp.AssertMatchesNoOrder("select A.id1, B.id2 from t1 as A left join t1 as B on A.id1*10 = B.id2 WHERE B.id2 BETWEEN 20 AND 30",
		`[[INT64(2) INT64(20)] [INT64(3) INT64(30)]]`)
	mcmp.AssertMatchesNoOrder("select A.id1, B.id2 from t1 as A left join t1 as B on A.id1*10 = B.id2 WHERE B.id2 NOT BETWEEN 20 AND 30",
		`[[INT64(0) INT64(0)] [INT64(1) INT64(10)] [INT64(4) INT64(40)]]`)
}

// This test ensures that we support PREPARE statement with 65530 parameters.
// It opens a MySQL connection using the go-mysql driver and execute a select query
// it then checks the result contains the proper rows and that it's not failing.
func TestHighNumberOfParams(t *testing.T) {
	mcmp, closer := start(t)
	defer closer()

	mcmp.Exec("insert into t1(id1) values (0), (1), (2), (3), (4)")

	paramCount := 65530

	// create the value and argument slices used to build the prepare stmt
	var vals []any
	var params []string
	for i := 0; i < paramCount; i++ {
		vals = append(vals, strconv.Itoa(i))
		params = append(params, "?")
	}

	// connect to the vitess cluster
	db, err := sql.Open("mysql", fmt.Sprintf("@tcp(%s:%v)/%s", vtParams.Host, vtParams.Port, vtParams.DbName))
	require.NoError(t, err)
	defer db.Close()

	// run the query
	r, err := db.Query(fmt.Sprintf("SELECT id1 FROM t1 WHERE id1 in (%s) ORDER BY id1 ASC", strings.Join(params, ", ")), vals...)
	require.NoError(t, err)
	defer r.Close()

	// check the results we got, we should get 5 rows with each: 0, 1, 2, 3, 4
	// count is the row number we are currently visiting, also correspond to the
	// column value we expect.
	count := 0
	for r.Next() {
		j := -1
		err := r.Scan(&j)
		require.NoError(t, err)
		require.Equal(t, j, count)
		count++
	}
	require.Equal(t, 5, count)
}

func TestPrepareStatements(t *testing.T) {
	mcmp, closer := start(t)
	defer closer()

	mcmp.Exec("insert into t1(id1, id2) values (0,0), (1,0), (2,0)")

	// prepare query with equal sharding key
	mcmp.Exec(`prepare prep_pk from 'select count(*) from t1 where id1 = ?'`)
	mcmp.AssertMatches(`execute prep_pk using @id1`, `[[INT64(0)]]`)
	mcmp.Exec(`set @id1 = 1`)
	mcmp.AssertMatches(`execute prep_pk using @id1`, `[[INT64(1)]]`)

	// prepare query with equal non sharding key
	mcmp.Exec(`prepare prep_non_pk from 'select id1, id2 from t1 where id2 = ?'`)
	mcmp.Exec(`set @id2 = 0`)
	mcmp.AssertMatches(`execute prep_non_pk using @id1`, `[]`)
	mcmp.AssertMatchesNoOrder(`execute prep_non_pk using @id2`, `[[INT64(0) INT64(0)] [INT64(1) INT64(0)] [INT64(2) INT64(0)]]`)

	// prepare query with in on sharding key
	mcmp.Exec(`prepare prep_in_pk from 'select id1, id2 from t1 where id1 in (?, ?)'`)
	mcmp.AssertMatches(`execute prep_in_pk using @id1, @id1`, `[[INT64(1) INT64(0)]]`)
	mcmp.AssertMatchesNoOrder(`execute prep_in_pk using @id1, @id2`, `[[INT64(0) INT64(0)] [INT64(1) INT64(0)]]`)

	// Fail by providing wrong number of arguments
	_, err := mcmp.ExecAllowAndCompareError(`execute prep_in_pk using @id1, @id1, @id`)
	incorrectCount := "VT03025: Incorrect arguments to EXECUTE"
	assert.ErrorContains(t, err, incorrectCount)
	_, err = mcmp.ExecAllowAndCompareError(`execute prep_in_pk using @id1`)
	assert.ErrorContains(t, err, incorrectCount)
	_, err = mcmp.ExecAllowAndCompareError(`execute prep_in_pk`)
	assert.ErrorContains(t, err, incorrectCount)

	mcmp.Exec(`prepare prep_art from 'select 1+?, 10/?'`)
	mcmp.Exec(`set @x1 = 1, @x2 = 2.0, @x3 = "v", @x4 = 9999999999999999999999999999`)

	// We are not matching types and precision with mysql at the moment, so not comparing with `mcmp`
	// This is because of the difference in how MySQL executes a raw query with literal values and
	// the PREPARE/EXEC way that is missing type info at the PREPARE stage
	utils.AssertMatches(t, mcmp.VtConn, `execute prep_art using @x1, @x1`, `[[INT64(2) DECIMAL(10.0000)]]`)
	utils.AssertMatches(t, mcmp.VtConn, `execute prep_art using @x2, @x2`, `[[DECIMAL(3.0) DECIMAL(5.0000)]]`)
	utils.AssertMatches(t, mcmp.VtConn, `execute prep_art using @x3, @x3`, `[[FLOAT64(1) NULL]]`)
	utils.AssertMatches(t, mcmp.VtConn, `execute prep_art using @x4, @x4`, `[[DECIMAL(10000000000000000000000000000) DECIMAL(0.0000)]]`)

	mcmp.Exec(`select 1+1, 10/1 from t1 limit 1`)
	mcmp.Exec(`select 1+2.0, 10/2.0 from t1 limit 1`)
	mcmp.Exec(`select 1+'v', 10/'v' from t1 limit 1`)
	mcmp.Exec(`select 1+9999999999999999999999999999, 10/9999999999999999999999999999 from t1 limit 1`)

	mcmp.Exec("deallocate prepare prep_art")
	_, err = mcmp.ExecAllowAndCompareError(`execute prep_art using @id1, @id1`)
	assert.ErrorContains(t, err, "VT09011: Unknown prepared statement handler (prep_art) given to EXECUTE")

	_, err = mcmp.ExecAllowAndCompareError("deallocate prepare prep_art")
	assert.ErrorContains(t, err, "VT09011: Unknown prepared statement handler (prep_art) given to DEALLOCATE PREPARE")
}

// TestBuggyOuterJoin validates inconsistencies around outer joins, adding these tests to stop regressions.
func TestBuggyOuterJoin(t *testing.T) {
	mcmp, closer := start(t)
	defer closer()

	mcmp.Exec("insert into t1(id1, id2) values (1,2), (42,5), (5, 42)")
	mcmp.Exec("select t1.id1, t2.id1 from t1 left join t1 as t2 on t2.id1 = t2.id2")
}

func TestLeftJoinUsingUnsharded(t *testing.T) {
	mcmp, closer := start(t)
	defer closer()

	utils.Exec(t, mcmp.VtConn, "insert into uks.unsharded(id1) values (1),(2),(3),(4),(5)")
	utils.Exec(t, mcmp.VtConn, "select * from uks.unsharded as A left join uks.unsharded as B using(id1)")
}

// TestAnalyze executes different analyze statement and validates that they run successfully.
func TestAnalyze(t *testing.T) {
	mcmp, closer := start(t)
	defer closer()

	for _, workload := range []string{"olap", "oltp"} {
		mcmp.Run(workload, func(mcmp *utils.MySQLCompare) {
			utils.Exec(t, mcmp.VtConn, fmt.Sprintf("set workload = %s", workload))
			utils.Exec(t, mcmp.VtConn, "analyze table t1")
			utils.Exec(t, mcmp.VtConn, "analyze table uks.unsharded")
			utils.Exec(t, mcmp.VtConn, "analyze table mysql.user")
		})
	}
}

// TestTransactionModeVar executes SELECT on `transaction_mode` variable
func TestTransactionModeVar(t *testing.T) {
	mcmp, closer := start(t)
	defer closer()

	tcases := []struct {
		setStmt string
		expRes  string
	}{{
		expRes: `[[VARCHAR("MULTI")]]`,
	}, {
		setStmt: `set transaction_mode = single`,
		expRes:  `[[VARCHAR("SINGLE")]]`,
	}, {
		setStmt: `set transaction_mode = multi`,
		expRes:  `[[VARCHAR("MULTI")]]`,
	}, {
		setStmt: `set transaction_mode = twopc`,
		expRes:  `[[VARCHAR("TWOPC")]]`,
	}}

	for _, tcase := range tcases {
		mcmp.Run(tcase.setStmt, func(mcmp *utils.MySQLCompare) {
			if tcase.setStmt != "" {
				utils.Exec(t, mcmp.VtConn, tcase.setStmt)
			}
			utils.AssertMatches(t, mcmp.VtConn, "select @@transaction_mode", tcase.expRes)
		})
	}
}

// TestAliasesInOuterJoinQueries tests that aliases work in queries that have outer join clauses.
func TestAliasesInOuterJoinQueries(t *testing.T) {
	mcmp, closer := start(t)
	defer closer()

	// Insert data into the 2 tables
	mcmp.Exec("insert into t1(id1, id2) values (1,2), (42,5), (5, 42)")
	mcmp.Exec("insert into tbl(id, unq_col, nonunq_col) values (1,2,3), (2,5,3), (3, 42, 2)")
	mcmp.ExecWithColumnCompare("select * from t1 t left join tbl on t.id1 = 666 and t.id2 = tbl.id")
}

func TestAlterTableWithView(t *testing.T) {
	mcmp, closer := start(t)
	defer closer()

	// Test that create/alter view works and the output is as expected
	mcmp.Exec(`use ks_misc`)
	mcmp.Exec(`create view v1 as select * from t1`)
	var viewDef string
	utils.WaitForVschemaCondition(t, clusterInstance.VtgateProcess, keyspaceName, func(t *testing.T, ksMap map[string]any) bool {
		views, ok := ksMap["views"]
		if !ok {
			return false
		}
		viewsMap := views.(map[string]any)
		view, ok := viewsMap["v1"]
		if ok {
			viewDef = view.(string)
		}
		return ok
	}, "Waiting for view creation")
	mcmp.Exec(`insert into t1(id1, id2) values (1, 1)`)
	mcmp.AssertMatches("select * from v1", `[[INT64(1) INT64(1)]]`)

	// alter table add column
	mcmp.Exec(`alter table t1 add column test bigint`)
	time.Sleep(10 * time.Second)
	mcmp.Exec(`alter view v1 as select * from t1`)

	waitForChange := func(t *testing.T, ksMap map[string]any) bool {
		// wait for the view definition to change
		views := ksMap["views"]
		viewsMap := views.(map[string]any)
		newView := viewsMap["v1"]
		if newView.(string) == viewDef {
			return false
		}
		viewDef = newView.(string)
		return true
	}
	utils.WaitForVschemaCondition(t, clusterInstance.VtgateProcess, keyspaceName, waitForChange, "Waiting for alter view")

	mcmp.AssertMatches("select * from v1", `[[INT64(1) INT64(1) NULL]]`)

	// alter table remove column
	mcmp.Exec(`alter table t1 drop column test`)
	mcmp.Exec(`alter view v1 as select * from t1`)

	utils.WaitForVschemaCondition(t, clusterInstance.VtgateProcess, keyspaceName, waitForChange, "Waiting for alter view")

	mcmp.AssertMatches("select * from v1", `[[INT64(1) INT64(1)]]`)
}

func TestHandleNullableColumn(t *testing.T) {
<<<<<<< HEAD
	utils.SkipIfBinaryIsBelowVersion(t, 21, "vtgate")
=======
>>>>>>> bd4a868d
	require.NoError(t,
		utils.WaitForAuthoritative(t, keyspaceName, "tbl", clusterInstance.VtgateProcess.ReadVSchema))
	mcmp, closer := start(t)
	defer closer()

	mcmp.Exec("insert into t1(id1, id2) values (0,0), (1,1), (2,2)")
	mcmp.Exec("insert into tbl(id, unq_col, nonunq_col) values (0,0,0), (1,1,6)")
	// This query tests that we handle nullable columns correctly
	// tbl.nonunq_col is not nullable according to the schema, but because of the left join, it can be NULL
	mcmp.ExecWithColumnCompare(`select * from t1 left join tbl on t1.id2 = tbl.id where t1.id1 = 6 or tbl.nonunq_col = 6`)
}<|MERGE_RESOLUTION|>--- conflicted
+++ resolved
@@ -108,15 +108,6 @@
 }
 
 func TestJoinWithThreeTables(t *testing.T) {
-<<<<<<< HEAD
-	version, err := cluster.GetMajorVersion("vtgate")
-	require.NoError(t, err)
-	if version != 19 {
-		t.Skip("cannot run upgrade/downgrade test")
-	}
-
-=======
->>>>>>> bd4a868d
 	mcmp, closer := start(t)
 	defer closer()
 
@@ -392,10 +383,6 @@
 }
 
 func TestHandleNullableColumn(t *testing.T) {
-<<<<<<< HEAD
-	utils.SkipIfBinaryIsBelowVersion(t, 21, "vtgate")
-=======
->>>>>>> bd4a868d
 	require.NoError(t,
 		utils.WaitForAuthoritative(t, keyspaceName, "tbl", clusterInstance.VtgateProcess.ReadVSchema))
 	mcmp, closer := start(t)
