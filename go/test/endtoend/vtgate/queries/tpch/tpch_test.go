--- conflicted
+++ resolved
@@ -48,10 +48,6 @@
 }
 
 func TestTPCHQueries(t *testing.T) {
-<<<<<<< HEAD
-	utils.SkipIfBinaryIsBelowVersion(t, 19, "vtgate")
-=======
->>>>>>> bd4a868d
 	mcmp, closer := start(t)
 	defer closer()
 	err := utils.WaitForColumn(t, clusterInstance.VtgateProcess, keyspaceName, "region", `R_COMMENT`)
