--- conflicted
+++ resolved
@@ -54,11 +54,6 @@
 
 // TestInsertOnDup test the insert on duplicate key update feature with argument and list argument.
 func TestInsertOnDup(t *testing.T) {
-<<<<<<< HEAD
-	utils.SkipIfBinaryIsBelowVersion(t, 19, "vtgate")
-
-=======
->>>>>>> bd4a868d
 	mcmp, closer := start(t)
 	defer closer()
 
