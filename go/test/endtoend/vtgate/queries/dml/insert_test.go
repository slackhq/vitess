--- conflicted
+++ resolved
@@ -54,11 +54,8 @@
 
 // TestInsertOnDup test the insert on duplicate key update feature with argument and list argument.
 func TestInsertOnDup(t *testing.T) {
-<<<<<<< HEAD
 	utils.SkipIfBinaryIsBelowVersion(t, 19, "vtgate")
 
-=======
->>>>>>> 087964bd
 	mcmp, closer := start(t)
 	defer closer()
 
