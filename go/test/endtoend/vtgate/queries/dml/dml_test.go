/*
Copyright 2022 The Vitess Authors.

Licensed under the Apache License, Version 2.0 (the "License");
you may not use this file except in compliance with the License.
You may obtain a copy of the License at

    http://www.apache.org/licenses/LICENSE-2.0

Unless required by applicable law or agreed to in writing, software
distributed under the License is distributed on an "AS IS" BASIS,
WITHOUT WARRANTIES OR CONDITIONS OF ANY KIND, either express or implied.
See the License for the specific language governing permissions and
limitations under the License.
*/

package dml

import (
	"testing"

	"vitess.io/vitess/go/mysql"
	"vitess.io/vitess/go/sqltypes"
	"vitess.io/vitess/go/test/endtoend/utils"

	"github.com/stretchr/testify/assert"
	"github.com/stretchr/testify/require"
)

// TestUniqueLookupDuplicateEntries should fail if the is duplicate in unique lookup column.
func TestUniqueLookupDuplicateEntries(t *testing.T) {
	mcmp, closer := start(t)
	defer closer()

	// initial row
	utils.Exec(t, mcmp.VtConn, "insert into s_tbl(id, num) values (1,10)")
	utils.AssertMatches(t, mcmp.VtConn, "select id, num from s_tbl order by id", `[[INT64(1) INT64(10)]]`)
	utils.AssertMatches(t, mcmp.VtConn, "select num, hex(keyspace_id) from num_vdx_tbl order by num", `[[INT64(10) VARCHAR("166B40B44ABA4BD6")]]`)

	// insert duplicate row
	utils.AssertContainsError(t, mcmp.VtConn, "insert into s_tbl(id, num) values (2,10)", "lookup.Create: target: sks.-80.primary: vttablet: "+
		"Duplicate entry '10' for key 'num_vdx_tbl.PRIMARY'")
	utils.AssertMatches(t, mcmp.VtConn, "select id, num from s_tbl order by id", `[[INT64(1) INT64(10)]]`)
	utils.AssertMatches(t, mcmp.VtConn, "select num, hex(keyspace_id) from num_vdx_tbl order by num", `[[INT64(10) VARCHAR("166B40B44ABA4BD6")]]`)

	// insert duplicate row in multi-row insert multi shard
	utils.AssertContainsError(t, mcmp.VtConn, "insert into s_tbl(id, num) values (3,20), (4,20),(5,30)",
		"transaction rolled back to reverse changes of partial DML execution: target: sks.80-.primary: vttablet: "+
			"Duplicate entry '20' for key 'num_vdx_tbl.PRIMARY'")
	utils.AssertMatches(t, mcmp.VtConn, "select id, num from s_tbl order by id", `[[INT64(1) INT64(10)]]`)
	utils.AssertMatches(t, mcmp.VtConn, "select num, hex(keyspace_id) from num_vdx_tbl order by num", `[[INT64(10) VARCHAR("166B40B44ABA4BD6")]]`)

	// insert duplicate row in multi-row insert - lookup single shard
	utils.AssertContainsError(t, mcmp.VtConn, "insert into s_tbl(id, num) values (3,20), (4,20)",
		"transaction rolled back to reverse changes of partial DML execution: lookup.Create: target: sks.80-.primary: vttablet: "+
			"Duplicate entry '20' for key 'num_vdx_tbl.PRIMARY'")
	utils.AssertMatches(t, mcmp.VtConn, "select id, num from s_tbl order by id", `[[INT64(1) INT64(10)]]`)
	utils.AssertMatches(t, mcmp.VtConn, "select num, hex(keyspace_id) from num_vdx_tbl order by num", `[[INT64(10) VARCHAR("166B40B44ABA4BD6")]]`)

	// insert second row to test with limit update.
	utils.Exec(t, mcmp.VtConn, "insert into s_tbl(id, num) values (10,100)")
	utils.AssertMatches(t, mcmp.VtConn, "select id, num from s_tbl order by id", `[[INT64(1) INT64(10)] [INT64(10) INT64(100)]]`)
	utils.AssertMatches(t, mcmp.VtConn, "select num, hex(keyspace_id) from num_vdx_tbl order by num", `[[INT64(10) VARCHAR("166B40B44ABA4BD6")] [INT64(100) VARCHAR("594764E1A2B2D98E")]]`)

	// update with limit 1 succeed.
	utils.Exec(t, mcmp.VtConn, "update s_tbl set num = 30 order by id limit 1")
	utils.AssertMatches(t, mcmp.VtConn, "select id, num from s_tbl order by id", `[[INT64(1) INT64(30)] [INT64(10) INT64(100)]]`)
	utils.AssertMatches(t, mcmp.VtConn, "select num, hex(keyspace_id) from num_vdx_tbl order by num", `[[INT64(30) VARCHAR("166B40B44ABA4BD6")] [INT64(100) VARCHAR("594764E1A2B2D98E")]]`)

	// update to same value on multiple row should fail.
	utils.AssertContainsError(t, mcmp.VtConn, "update s_tbl set num = 40 limit 2",
		"lookup.Create: transaction rolled back to reverse changes of partial DML execution: target: sks.80-.primary: vttablet: "+
			"rpc error: code = AlreadyExists desc = Duplicate entry '40' for key 'num_vdx_tbl.PRIMARY'")
	utils.AssertMatches(t, mcmp.VtConn, "select id, num from s_tbl order by id", `[[INT64(1) INT64(30)] [INT64(10) INT64(100)]]`)
	utils.AssertMatches(t, mcmp.VtConn, "select num, hex(keyspace_id) from num_vdx_tbl order by num", `[[INT64(30) VARCHAR("166B40B44ABA4BD6")] [INT64(100) VARCHAR("594764E1A2B2D98E")]]`)
}

// TestUniqueLookupDuplicateIgnore tests the insert ignore on lookup table.
func TestUniqueLookupDuplicateIgnore(t *testing.T) {
<<<<<<< HEAD
=======
	t.Skip("this is fixed in https://github.com/vitessio/vitess/pull/18151, it will be backported to 22.0")
>>>>>>> 9c30117e
	mcmp, closer := start(t)
	defer closer()

	// initial row
	utils.Exec(t, mcmp.VtConn, "insert into s_tbl(id, num) values (1,10)")
	utils.AssertMatches(t, mcmp.VtConn, "select id, num from s_tbl order by id", `[[INT64(1) INT64(10)]]`)
	utils.AssertMatches(t, mcmp.VtConn, "select num, hex(keyspace_id) from num_vdx_tbl order by num", `[[INT64(10) VARCHAR("166B40B44ABA4BD6")]]`)

	// insert ignore duplicate row
	qr := utils.Exec(t, mcmp.VtConn, "insert ignore into s_tbl(id, num) values (2,10)")
	assert.EqualValues(t, 0, qr.RowsAffected)
	utils.AssertMatches(t, mcmp.VtConn, "select id, num from s_tbl order by id", `[[INT64(1) INT64(10)]]`)
	utils.AssertMatches(t, mcmp.VtConn, "select num, hex(keyspace_id) from num_vdx_tbl order by num", `[[INT64(10) VARCHAR("166B40B44ABA4BD6")]]`)

	// insert duplicate row in multi-row insert - lookup single shard
	// Current behavior does not work as expected—one of the rows should be inserted.
	// The lookup table is updated, but the main table is not. This is a bug in Vitess.
	// The issue occurs because the table has two vindex columns (`num` and `col`), both of which ignore nulls during vindex insertion.
	// In the `INSERT IGNORE` case, after the vindex create API call, a verify call checks if the row exists in the lookup table.
	// - If the row exists, it is inserted into the main table.
	// - If the row does not exist, the main table insertion is skipped.
	// Since the `col` column is null, the row is not inserted into the lookup table, causing the main table insertion to be ignored.
	qr = utils.Exec(t, mcmp.VtConn, "insert ignore into s_tbl(id, num) values (3,20), (4,20)")
	assert.EqualValues(t, 0, qr.RowsAffected)
	utils.AssertMatches(t, mcmp.VtConn, "select id, num from s_tbl order by id", `[[INT64(1) INT64(10)]]`)
	utils.AssertMatches(t, mcmp.VtConn, "select num, hex(keyspace_id) from num_vdx_tbl order by num", `[[INT64(10) VARCHAR("166B40B44ABA4BD6")] [INT64(20) VARCHAR("4EB190C9A2FA169C")]]`)

	// insert duplicate row in multi-row insert - vindex values are not null
	qr = utils.Exec(t, mcmp.VtConn, "insert ignore into s_tbl(id, num, col) values (3,20, 30), (4,20, 40)")
	assert.EqualValues(t, 1, qr.RowsAffected)
	utils.AssertMatches(t, mcmp.VtConn, "select id, num, col from s_tbl order by id", `[[INT64(1) INT64(10) NULL] [INT64(3) INT64(20) INT64(30)]]`)
	utils.AssertMatches(t, mcmp.VtConn, "select num, hex(keyspace_id) from num_vdx_tbl order by num", `[[INT64(10) VARCHAR("166B40B44ABA4BD6")] [INT64(20) VARCHAR("4EB190C9A2FA169C")]]`)
	utils.AssertMatches(t, mcmp.VtConn, "select col, hex(keyspace_id) from col_vdx_tbl order by col", `[[INT64(30) VARCHAR("4EB190C9A2FA169C")]]`)

}

func TestMultiEqual(t *testing.T) {
	if clusterInstance.HasPartialKeyspaces {
		t.Skip("test uses multiple keyspaces, test framework only supports partial keyspace testing for a single keyspace")
	}
	mcmp, closer := start(t)
	defer closer()

	// initial rows
	mcmp.Exec("insert into user_tbl(id, region_id) values (1,2),(3,4)")

	// multi equal query
	qr := mcmp.Exec("update user_tbl set id = 2 where (id, region_id) in ((1,1), (3,4))")
	assert.EqualValues(t, 1, qr.RowsAffected) // multi equal query

	qr = mcmp.Exec("delete from user_tbl where (id, region_id) in ((1,1), (2,4))")
	assert.EqualValues(t, 1, qr.RowsAffected)
}

// TestMultiTableDelete executed multi-table delete queries
func TestMultiTableDelete(t *testing.T) {
	mcmp, closer := start(t)
	defer closer()

	// initial rows
	mcmp.Exec("insert into order_tbl(region_id, oid, cust_no) values (1,1,4), (1,2,2), (2,3,5), (2,4,55)")
	mcmp.Exec("insert into oevent_tbl(oid, ename) values (1,'a'), (2,'b'), (3,'a'), (4,'c')")

	// multi table delete
	qr := mcmp.Exec(`delete o from order_tbl o join oevent_tbl ev where o.oid = ev.oid and ev.ename = 'a'`)
	assert.EqualValues(t, 2, qr.RowsAffected)

	// check rows
	mcmp.AssertMatches(`select region_id, oid, cust_no from order_tbl order by oid`,
		`[[INT64(1) INT64(2) INT64(2)] [INT64(2) INT64(4) INT64(55)]]`)
	mcmp.AssertMatches(`select oid, ename from oevent_tbl order by oid`,
		`[[INT64(1) VARCHAR("a")] [INT64(2) VARCHAR("b")] [INT64(3) VARCHAR("a")] [INT64(4) VARCHAR("c")]]`)

	qr = mcmp.Exec(`delete o from order_tbl o join oevent_tbl ev where o.cust_no = ev.oid`)
	assert.EqualValues(t, 1, qr.RowsAffected)

	// check rows
	mcmp.AssertMatches(`select region_id, oid, cust_no from order_tbl order by oid`,
		`[[INT64(2) INT64(4) INT64(55)]]`)
	mcmp.AssertMatches(`select oid, ename from oevent_tbl order by oid`,
		`[[INT64(1) VARCHAR("a")] [INT64(2) VARCHAR("b")] [INT64(3) VARCHAR("a")] [INT64(4) VARCHAR("c")]]`)
}

// TestDeleteWithLimit executed delete queries with limit
func TestDeleteWithLimit(t *testing.T) {
	mcmp, closer := start(t)
	defer closer()

	// initial rows
	mcmp.Exec("insert into s_tbl(id, col) values (1,10), (4,20), (5,5), (6,15), (7,17), (8,80)")
	mcmp.Exec("insert into order_tbl(region_id, oid, cust_no) values (1,1,4), (1,2,2), (2,3,5), (2,4,55)")

	// delete with limit
	qr := mcmp.Exec(`delete from s_tbl order by col, id limit 3`)
	require.EqualValues(t, 3, qr.RowsAffected)

	qr = mcmp.Exec(`delete from order_tbl where region_id = 1 limit 1`)
	require.EqualValues(t, 1, qr.RowsAffected)

	// check rows
	mcmp.AssertMatches(`select id, col from s_tbl order by id`,
		`[[INT64(4) INT64(20)] [INT64(7) INT64(17)] [INT64(8) INT64(80)]]`)
	// 2 rows matches but limit is 1, so any one of the row can remain in table.
	mcmp.AssertMatchesAnyNoCompare(`select region_id, oid, cust_no from order_tbl order by oid`,
		`[[INT64(1) INT64(2) INT64(2)] [INT64(2) INT64(3) INT64(5)] [INT64(2) INT64(4) INT64(55)]]`,
		`[[INT64(1) INT64(1) INT64(4)] [INT64(2) INT64(3) INT64(5)] [INT64(2) INT64(4) INT64(55)]]`)

	// delete with limit
	qr = mcmp.Exec(`delete from s_tbl where col < 25 limit 2`)
	require.EqualValues(t, 2, qr.RowsAffected)

	qr = mcmp.Exec(`delete from order_tbl limit 5`)
	require.EqualValues(t, 3, qr.RowsAffected)

	// check rows
	// 3 rows matches `col < 20` but limit is 2 so any one of them can remain in the table.
	mcmp.AssertMatches(`select id, col from s_tbl order by id`,
		`[[INT64(8) INT64(80)]]`)
	mcmp.AssertMatches(`select region_id, oid, cust_no from order_tbl order by oid`,
		`[]`)

	// remove all rows
	mcmp.Exec(`delete from s_tbl`)
	mcmp.Exec(`delete from order_tbl limit 5`)

	// try with limit again on empty table.
	qr = mcmp.Exec(`delete from s_tbl where col < 20 limit 2`)
	require.EqualValues(t, 0, qr.RowsAffected)

	qr = mcmp.Exec(`delete from order_tbl limit 5`)
	require.EqualValues(t, 0, qr.RowsAffected)

}

// TestUpdateWithLimit executed update queries with limit
func TestUpdateWithLimit(t *testing.T) {
	mcmp, closer := start(t)
	defer closer()

	// initial rows
	mcmp.Exec("insert into s_tbl(id, col) values (1,10), (2,10), (3,10), (4,20), (5,5), (6,15), (7,17), (8,80)")
	mcmp.Exec("insert into order_tbl(region_id, oid, cust_no) values (1,1,4), (1,2,2), (2,3,5), (2,4,55)")

	// update with limit
	qr := mcmp.Exec(`update s_tbl set col = 12 order by col, id limit 3`)
	require.EqualValues(t, 3, qr.RowsAffected)

	qr = mcmp.Exec(`update order_tbl set cust_no = 12 where region_id = 1 limit 1`)
	require.EqualValues(t, 1, qr.RowsAffected)

	// check rows
	mcmp.AssertMatches(`select id, col from s_tbl order by id`,
		`[[INT64(1) INT64(12)] [INT64(2) INT64(12)] [INT64(3) INT64(10)] [INT64(4) INT64(20)] [INT64(5) INT64(12)] [INT64(6) INT64(15)] [INT64(7) INT64(17)] [INT64(8) INT64(80)]]`)
	// 2 rows matches but limit is 1, so any one of the row can be modified in the table.
	mcmp.AssertMatchesAnyNoCompare(`select region_id, oid, cust_no from order_tbl order by oid`,
		`[[INT64(1) INT64(1) INT64(12)] [INT64(1) INT64(2) INT64(2)] [INT64(2) INT64(3) INT64(5)] [INT64(2) INT64(4) INT64(55)]]`,
		`[[INT64(1) INT64(1) INT64(4)] [INT64(1) INT64(2) INT64(12)] [INT64(2) INT64(3) INT64(5)] [INT64(2) INT64(4) INT64(55)]]`)

	// update with limit
	qr = mcmp.Exec(`update s_tbl set col = 32 where col > 17 limit 1`)
	require.EqualValues(t, 1, qr.RowsAffected)

	qr = mcmp.Exec(`update order_tbl set cust_no = cust_no + 10  limit 5`)
	require.EqualValues(t, 4, qr.RowsAffected)

	// check rows
	// 2 rows matches `col > 17` but limit is 1 so any one of them will be updated.
	mcmp.AssertMatchesAnyNoCompare(`select id, col from s_tbl order by id`,
		`[[INT64(1) INT64(12)] [INT64(2) INT64(12)] [INT64(3) INT64(10)] [INT64(4) INT64(32)] [INT64(5) INT64(12)] [INT64(6) INT64(15)] [INT64(7) INT64(17)] [INT64(8) INT64(80)]]`,
		`[[INT64(1) INT64(12)] [INT64(2) INT64(12)] [INT64(3) INT64(10)] [INT64(4) INT64(20)] [INT64(5) INT64(12)] [INT64(6) INT64(15)] [INT64(7) INT64(17)] [INT64(8) INT64(32)]]`)
	mcmp.AssertMatchesAnyNoCompare(`select region_id, oid, cust_no from order_tbl order by oid`,
		`[[INT64(1) INT64(1) INT64(22)] [INT64(1) INT64(2) INT64(12)] [INT64(2) INT64(3) INT64(15)] [INT64(2) INT64(4) INT64(65)]]`,
		`[[INT64(1) INT64(1) INT64(14)] [INT64(1) INT64(2) INT64(22)] [INT64(2) INT64(3) INT64(15)] [INT64(2) INT64(4) INT64(65)]]`)

	// trying with zero limit.
	qr = mcmp.Exec(`update s_tbl set col = 44 limit 0`)
	require.EqualValues(t, 0, qr.RowsAffected)

	qr = mcmp.Exec(`update order_tbl set oid = 44 limit 0`)
	require.EqualValues(t, 0, qr.RowsAffected)

	// trying with limit with no-matching row.
	qr = mcmp.Exec(`update s_tbl set col = 44 where id > 100 limit 2`)
	require.EqualValues(t, 0, qr.RowsAffected)

	qr = mcmp.Exec(`update order_tbl set oid = 44 where region_id > 100 limit 2`)
	require.EqualValues(t, 0, qr.RowsAffected)

}

// TestMultiTableUpdate executed multi-table update queries
func TestMultiTableUpdate(t *testing.T) {
	mcmp, closer := start(t)
	defer closer()

	// initial rows
	mcmp.Exec("insert into order_tbl(region_id, oid, cust_no) values (1,1,4), (1,2,2), (2,3,5), (2,4,55)")
	mcmp.Exec("insert into oevent_tbl(oid, ename) values (1,'a'), (2,'b'), (3,'a'), (4,'c')")

	// multi table update
	qr := mcmp.Exec(`update order_tbl o join oevent_tbl ev on o.oid = ev.oid set ev.ename = 'a' where ev.oid > 3`)
	assert.EqualValues(t, 1, qr.RowsAffected)

	// check rows
	mcmp.AssertMatches(`select region_id, oid, cust_no from order_tbl order by oid`,
		`[[INT64(1) INT64(1) INT64(4)] [INT64(1) INT64(2) INT64(2)] [INT64(2) INT64(3) INT64(5)] [INT64(2) INT64(4) INT64(55)]]`)
	mcmp.AssertMatches(`select oid, ename from oevent_tbl order by oid`,
		`[[INT64(1) VARCHAR("a")] [INT64(2) VARCHAR("b")] [INT64(3) VARCHAR("a")] [INT64(4) VARCHAR("a")]]`)

	qr = mcmp.Exec(`update order_tbl o, oevent_tbl ev set ev.ename = 'xyz' where o.cust_no = ev.oid`)
	assert.EqualValues(t, 2, qr.RowsAffected)

	// check rows
	mcmp.AssertMatches(`select region_id, oid, cust_no from order_tbl order by oid`,
		`[[INT64(1) INT64(1) INT64(4)] [INT64(1) INT64(2) INT64(2)] [INT64(2) INT64(3) INT64(5)] [INT64(2) INT64(4) INT64(55)]]`)
	mcmp.AssertMatches(`select oid, ename from oevent_tbl order by oid`,
		`[[INT64(1) VARCHAR("a")] [INT64(2) VARCHAR("xyz")] [INT64(3) VARCHAR("a")] [INT64(4) VARCHAR("xyz")]]`)
}

// TestDeleteWithSubquery executed delete queries with subqueries
func TestDeleteWithSubquery(t *testing.T) {
	mcmp, closer := start(t)
	defer closer()

	// initial rows
	mcmp.Exec("insert into s_tbl(id, col) values (1,10), (2,10), (3,10), (4,20), (5,5), (6,15), (7,17), (8,80)")
	mcmp.Exec("insert into order_tbl(region_id, oid, cust_no) values (1,1,4), (1,2,2), (2,3,5), (2,4,55)")

	// delete with subquery on s_tbl
	qr := mcmp.Exec(`delete from s_tbl where id in (select oid from order_tbl)`)
	require.EqualValues(t, 4, qr.RowsAffected)

	// check rows
	mcmp.AssertMatches(`select id, col from s_tbl order by id`,
		`[[INT64(5) INT64(5)] [INT64(6) INT64(15)] [INT64(7) INT64(17)] [INT64(8) INT64(80)]]`)
	mcmp.AssertMatches(`select region_id, oid, cust_no from order_tbl order by oid`,
		`[[INT64(1) INT64(1) INT64(4)] [INT64(1) INT64(2) INT64(2)] [INT64(2) INT64(3) INT64(5)] [INT64(2) INT64(4) INT64(55)]]`)

	// delete with subquery on order_tbl
	qr = mcmp.Exec(`delete from order_tbl where cust_no > (select col from s_tbl where id = 7)`)
	require.EqualValues(t, 1, qr.RowsAffected)

	// check rows
	mcmp.AssertMatches(`select id, col from s_tbl order by id`,
		`[[INT64(5) INT64(5)] [INT64(6) INT64(15)] [INT64(7) INT64(17)] [INT64(8) INT64(80)]]`)
	mcmp.AssertMatches(`select region_id, oid, cust_no from order_tbl order by oid`,
		`[[INT64(1) INT64(1) INT64(4)] [INT64(1) INT64(2) INT64(2)] [INT64(2) INT64(3) INT64(5)]]`)

	// delete with subquery from same table (fails on mysql) - subquery get's merged so fails for vitess
	_, err := mcmp.ExecAllowAndCompareError(`delete from s_tbl where id in (select id from s_tbl)`, utils.CompareOptions{})
	require.ErrorContains(t, err, "You can't specify target table 's_tbl' for update in FROM clause (errno 1093) (sqlstate HY000)")

	// delete with subquery from same table (fails on mysql) - subquery not merged so passes for vitess
	qr = utils.Exec(t, mcmp.VtConn, `delete from order_tbl where region_id in (select cust_no from order_tbl)`)
	require.EqualValues(t, 1, qr.RowsAffected)

	// check rows
	utils.AssertMatches(t, mcmp.VtConn, `select id, col from s_tbl order by id`,
		`[[INT64(5) INT64(5)] [INT64(6) INT64(15)] [INT64(7) INT64(17)] [INT64(8) INT64(80)]]`)
	utils.AssertMatches(t, mcmp.VtConn, `select region_id, oid, cust_no from order_tbl order by oid`,
		`[[INT64(1) INT64(1) INT64(4)] [INT64(1) INT64(2) INT64(2)]]`)
}

// TestMultiTargetDelete executed multi-target delete queries
func TestMultiTargetDelete(t *testing.T) {
	mcmp, closer := start(t)
	defer closer()

	// initial rows
	mcmp.Exec("insert into order_tbl(region_id, oid, cust_no) values (1,1,4), (1,2,2), (2,3,5), (2,4,55)")
	mcmp.Exec("insert into oevent_tbl(oid, ename) values (1,'a'), (2,'b'), (3,'a'), (2,'c')")

	// multi table delete
	qr := mcmp.Exec(`delete o, ev from order_tbl o join oevent_tbl ev where o.oid = ev.oid and ev.ename = 'a'`)
	assert.EqualValues(t, 4, qr.RowsAffected)

	// check rows
	mcmp.AssertMatches(`select region_id, oid, cust_no from order_tbl order by oid`,
		`[[INT64(1) INT64(2) INT64(2)] [INT64(2) INT64(4) INT64(55)]]`)
	mcmp.AssertMatches(`select oid, ename from oevent_tbl order by oid`,
		`[[INT64(2) VARCHAR("b")] [INT64(2) VARCHAR("c")]]`)

	qr = mcmp.Exec(`delete o, ev from order_tbl o join oevent_tbl ev where o.cust_no = ev.oid`)
	assert.EqualValues(t, 3, qr.RowsAffected)

	// check rows
	mcmp.AssertMatches(`select region_id, oid, cust_no from order_tbl order by oid`,
		`[[INT64(2) INT64(4) INT64(55)]]`)
	mcmp.AssertMatches(`select oid, ename from oevent_tbl order by oid`,
		`[]`)
}

// TestMultiTargetDeleteMore executed multi-target delete queries with additional cases
func TestMultiTargetDeleteMore(t *testing.T) {
	mcmp, closer := start(t)
	defer closer()

	// multi table delete on empty table.
	qr := mcmp.Exec(`delete o, ev from order_tbl o join oevent_tbl ev on o.oid = ev.oid`)
	assert.EqualValues(t, 0, qr.RowsAffected)

	// initial rows
	mcmp.Exec("insert into order_tbl(region_id, oid, cust_no) values (1,1,4), (1,2,2), (2,3,5), (2,4,55)")
	mcmp.Exec("insert into oevent_tbl(oid, ename) values (1,'a'), (2,'b'), (3,'a'), (2,'c')")

	// multi table delete on non-existent data.
	qr = mcmp.Exec(`delete o, ev from order_tbl o join oevent_tbl ev on o.oid = ev.oid where ev.oid = 10`)
	assert.EqualValues(t, 0, qr.RowsAffected)

	// check rows
	mcmp.AssertMatches(`select region_id, oid, cust_no from order_tbl order by oid`,
		`[[INT64(1) INT64(1) INT64(4)] [INT64(1) INT64(2) INT64(2)] [INT64(2) INT64(3) INT64(5)] [INT64(2) INT64(4) INT64(55)]]`)
	mcmp.AssertMatches(`select oid, ename from oevent_tbl order by oid`,
		`[[INT64(1) VARCHAR("a")] [INT64(2) VARCHAR("b")] [INT64(2) VARCHAR("c")] [INT64(3) VARCHAR("a")]]`)

	// multi table delete with rollback
	mcmp.Exec(`begin`)
	qr = mcmp.Exec(`delete o, ev from order_tbl o join oevent_tbl ev on o.oid = ev.oid where o.cust_no != 4`)
	assert.EqualValues(t, 5, qr.RowsAffected)
	mcmp.Exec(`rollback`)

	// check rows
	mcmp.AssertMatches(`select region_id, oid, cust_no from order_tbl order by oid`,
		`[[INT64(1) INT64(1) INT64(4)] [INT64(1) INT64(2) INT64(2)] [INT64(2) INT64(3) INT64(5)] [INT64(2) INT64(4) INT64(55)]]`)
	mcmp.AssertMatches(`select oid, ename from oevent_tbl order by oid`,
		`[[INT64(1) VARCHAR("a")] [INT64(2) VARCHAR("b")] [INT64(2) VARCHAR("c")] [INT64(3) VARCHAR("a")]]`)
}

// TestMultiTargetUpdate executed multi-target update queries
func TestMultiTargetUpdate(t *testing.T) {
	mcmp, closer := start(t)
	defer closer()

	// initial rows
	mcmp.Exec("insert into order_tbl(region_id, oid, cust_no) values (1,1,4), (1,2,2), (2,3,5), (2,4,55)")
	mcmp.Exec("insert into oevent_tbl(oid, ename) values (1,'a'), (2,'b'), (3,'a'), (4,'c')")

	// multi target update
	qr := mcmp.Exec(`update order_tbl o join oevent_tbl ev on o.oid = ev.oid set ev.ename = 'a', o.cust_no = 1 where ev.oid > 3`)
	assert.EqualValues(t, 2, qr.RowsAffected)

	// check rows
	mcmp.AssertMatches(`select region_id, oid, cust_no from order_tbl order by oid`,
		`[[INT64(1) INT64(1) INT64(4)] [INT64(1) INT64(2) INT64(2)] [INT64(2) INT64(3) INT64(5)] [INT64(2) INT64(4) INT64(1)]]`)
	mcmp.AssertMatches(`select oid, ename from oevent_tbl order by oid`,
		`[[INT64(1) VARCHAR("a")] [INT64(2) VARCHAR("b")] [INT64(3) VARCHAR("a")] [INT64(4) VARCHAR("a")]]`)

	qr = mcmp.Exec(`update order_tbl o, oevent_tbl ev set ev.ename = 'xyz', o.oid = 40 where o.cust_no = ev.oid and ev.ename = 'b'`)
	assert.EqualValues(t, 2, qr.RowsAffected)

	// check rows
	mcmp.AssertMatches(`select region_id, oid, cust_no from order_tbl order by oid, region_id`,
		`[[INT64(1) INT64(1) INT64(4)] [INT64(2) INT64(3) INT64(5)] [INT64(2) INT64(4) INT64(1)] [INT64(1) INT64(40) INT64(2)]]`)
	mcmp.AssertMatches(`select oid, ename from oevent_tbl order by oid`,
		`[[INT64(1) VARCHAR("a")] [INT64(2) VARCHAR("xyz")] [INT64(3) VARCHAR("a")] [INT64(4) VARCHAR("a")]]`)
}

// TestMultiTargetNonLiteralUpdate executed multi-target update queries with non-literal values.
func TestMultiTargetNonLiteralUpdate(t *testing.T) {
	mcmp, closer := start(t)
	defer closer()

	// initial rows
	mcmp.Exec("insert into order_tbl(region_id, oid, cust_no) values (1,1,4), (1,2,2), (2,3,5), (2,4,55)")
	mcmp.Exec("insert into oevent_tbl(oid, ename) values (1,'a'), (2,'b'), (3,'a'), (4,'c')")

	// multi target update
	qr := mcmp.Exec(`update order_tbl o join oevent_tbl ev on o.oid = ev.oid set ev.ename = o.cust_no where ev.oid > 3`)
	assert.EqualValues(t, 1, qr.RowsAffected)

	// check rows
	mcmp.AssertMatches(`select region_id, oid, cust_no from order_tbl order by oid`,
		`[[INT64(1) INT64(1) INT64(4)] [INT64(1) INT64(2) INT64(2)] [INT64(2) INT64(3) INT64(5)] [INT64(2) INT64(4) INT64(55)]]`)
	mcmp.AssertMatches(`select oid, ename from oevent_tbl order by oid`,
		`[[INT64(1) VARCHAR("a")] [INT64(2) VARCHAR("b")] [INT64(3) VARCHAR("a")] [INT64(4) VARCHAR("55")]]`)

	qr = mcmp.Exec(`update order_tbl o, oevent_tbl ev set ev.ename = 'xyz', o.oid = ev.oid + 40 where o.cust_no = ev.oid and ev.ename = 'b'`)
	assert.EqualValues(t, 2, qr.RowsAffected)

	// check rows
	mcmp.AssertMatches(`select region_id, oid, cust_no from order_tbl order by oid, region_id`,
		`[[INT64(1) INT64(1) INT64(4)] [INT64(2) INT64(3) INT64(5)] [INT64(2) INT64(4) INT64(55)] [INT64(1) INT64(42) INT64(2)]]`)
	mcmp.AssertMatches(`select oid, ename from oevent_tbl order by oid`,
		`[[INT64(1) VARCHAR("a")] [INT64(2) VARCHAR("xyz")] [INT64(3) VARCHAR("a")] [INT64(4) VARCHAR("55")]]`)
}

// TestDMLInUnique for update/delete statement using an IN clause with the Vindexes,
// the query is correctly split according to the corresponding values in the IN list.
func TestDMLInUnique(t *testing.T) {
	mcmp, closer := start(t)
	defer closer()

	// initial rows
	mcmp.Exec("insert into user_tbl(id, region_id, `name`) values (1,1,'a'),(2,2,'a'),(3,3,'a'),(4,4,'a'),(5,5,'a'),(6,6,'a')")

	qr := mcmp.Exec("update user_tbl set `name` = 'b' where region_id in (1,2,3,4,5,6)")
	assert.EqualValues(t, 6, qr.RowsAffected)
	qr = mcmp.Exec("delete from user_tbl where region_id in (1,2,3,4,5,6)")
	assert.EqualValues(t, 6, qr.RowsAffected)
	mcmp.Exec("insert into user_tbl(id, region_id, `name`) values (1,1,'a'),(2,2,'a'),(3,3,'a'),(4,4,'a'),(5,5,'a'),(6,6,'a')")

	assertVExplainEquals := func(t *testing.T, conn *mysql.Conn, query, expected string) {
		t.Helper()
		qr := utils.Exec(t, conn, query)
		// strip the first column from each row as it is not deterministic in a VExplain query
		for i := range qr.Rows {
			qr.Rows[i] = qr.Rows[i][1:]
		}
		if err := sqltypes.RowsEqualsStr(expected, qr.Rows); err != nil {
			t.Error(err)
		}
	}
	expected := `[
		[VARCHAR("sks") VARCHAR("-80") VARCHAR("begin")] 
		[VARCHAR("sks") VARCHAR("-80") VARCHAR("update user_tbl set ` + "`name`" + ` = 'b' where region_id in (1, 2, 3, 5)")] 
		[VARCHAR("sks") VARCHAR("80-") VARCHAR("begin")] 
		[VARCHAR("sks") VARCHAR("80-") VARCHAR("update user_tbl set ` + "`name`" + ` = 'b' where region_id in (4, 6)")]
    ]`
	assertVExplainEquals(t, mcmp.VtConn, "vexplain /*vt+ EXECUTE_DML_QUERIES */ queries update user_tbl set `name` = 'b' where region_id in (1,2,3,4,5,6)", expected)

	expected = `[
		[VARCHAR("sks") VARCHAR("-80") VARCHAR("begin")] 
		[VARCHAR("sks") VARCHAR("-80") VARCHAR("delete from user_tbl where region_id in (1, 2, 3, 5)")] 
		[VARCHAR("sks") VARCHAR("80-") VARCHAR("begin")] 
		[VARCHAR("sks") VARCHAR("80-") VARCHAR("delete from user_tbl where region_id in (4, 6)")]
    ]`
	assertVExplainEquals(t, mcmp.VtConn, "vexplain /*vt+ EXECUTE_DML_QUERIES */ queries delete from user_tbl where region_id in (1,2,3,4,5,6)", expected)
}<|MERGE_RESOLUTION|>--- conflicted
+++ resolved
@@ -77,10 +77,7 @@
 
 // TestUniqueLookupDuplicateIgnore tests the insert ignore on lookup table.
 func TestUniqueLookupDuplicateIgnore(t *testing.T) {
-<<<<<<< HEAD
-=======
 	t.Skip("this is fixed in https://github.com/vitessio/vitess/pull/18151, it will be backported to 22.0")
->>>>>>> 9c30117e
 	mcmp, closer := start(t)
 	defer closer()
 
