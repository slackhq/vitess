--- conflicted
+++ resolved
@@ -432,20 +432,6 @@
 	assertMatches(t, conn, `select id1 from t1 order by id1`, `[]`)
 }
 
-<<<<<<< HEAD
-func TestCreateIndex(t *testing.T) {
-	defer cluster.PanicHandler(t)
-	ctx := context.Background()
-	conn, err := mysql.Connect(ctx, &vtParams)
-	require.NoError(t, err)
-	defer conn.Close()
-	// Test that create index with the correct table name works
-	_, err = conn.ExecuteFetch(`create index i1 on t1 (id1)`, 1000, true)
-	require.NoError(t, err)
-	// Test routing rules for create index.
-	_, err = conn.ExecuteFetch(`create index i2 on ks.t1000 (id1)`, 1000, true)
-	require.NoError(t, err)
-=======
 func TestDistinct(t *testing.T) {
 	defer cluster.PanicHandler(t)
 
@@ -462,7 +448,20 @@
 	exec(t, conn, "delete from t3")
 	exec(t, conn, "delete from t7_xxhash")
 	exec(t, conn, "delete from aggr_test")
->>>>>>> 4f7714f8
+}
+
+func TestCreateIndex(t *testing.T) {
+	defer cluster.PanicHandler(t)
+	ctx := context.Background()
+	conn, err := mysql.Connect(ctx, &vtParams)
+	require.NoError(t, err)
+	defer conn.Close()
+	// Test that create index with the correct table name works
+	_, err = conn.ExecuteFetch(`create index i1 on t1 (id1)`, 1000, true)
+	require.NoError(t, err)
+	// Test routing rules for create index.
+	_, err = conn.ExecuteFetch(`create index i2 on ks.t1000 (id1)`, 1000, true)
+	require.NoError(t, err)
 }
 
 func assertMatches(t *testing.T, conn *mysql.Conn, query, expected string) {
