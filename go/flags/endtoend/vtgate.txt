--- conflicted
+++ resolved
@@ -1,213 +1,4 @@
 Usage of vtgate:
-<<<<<<< HEAD
-      --allowed_tablet_types TabletTypeList                              Specifies the tablet types this vtgate is allowed to route queries to
-      --alsologtostderr                                                  log to standard error as well as files
-      --buffer_drain_concurrency int                                     Maximum number of requests retried simultaneously. More concurrency will increase the load on the PRIMARY vttablet when draining the buffer. (default 1)
-      --buffer_implementation string                                     Allowed values: healthcheck (legacy implementation), keyspace_events (default) (default "keyspace_events")
-      --buffer_keyspace_shards string                                    If not empty, limit buffering to these entries (comma separated). Entry format: keyspace or keyspace/shard. Requires --enable_buffer=true.
-      --buffer_max_failover_duration duration                            Stop buffering completely if a failover takes longer than this duration. (default 20s)
-      --buffer_min_time_between_failovers duration                       Minimum time between the end of a failover and the start of the next one (tracked per shard). Faster consecutive failovers will not trigger buffering. (default 1m0s)
-      --buffer_size int                                                  Maximum number of buffered requests in flight (across all ongoing failovers). (default 1000)
-      --buffer_window duration                                           Duration for how long a request should be buffered at most. (default 10s)
-      --catch-sigpipe                                                    catch and ignore SIGPIPE on stdout and stderr if specified
-      --cell string                                                      cell to use (default "test_nj")
-      --cells_to_watch string                                            comma-separated list of cells for watching tablets
-      --consul_auth_static_file string                                   JSON File to read the topos/tokens from.
-      --cpu_profile string                                               deprecated: use '-pprof=cpu' instead
-      --datadog-agent-host string                                        host to send spans to. if empty, no tracing will be done
-      --datadog-agent-port string                                        port to send spans to. if empty, no tracing will be done
-      --dbddl_plugin string                                              controls how to handle CREATE/DROP DATABASE. use it if you are using your own database provisioning service (default "fail")
-      --ddl_strategy string                                              Set default strategy for DDL statements. Override with @@ddl_strategy session variable (default "direct")
-      --default_tablet_type TabletTypeFlag                               The default tablet type to set for queries, when one is not explicitly selected (default PRIMARY)
-      --disable_local_gateway                                            deprecated: if specified, this process will not route any queries to local tablets in the local cell
-      --discovery_high_replication_lag_minimum_serving duration          the replication lag that is considered too high when applying the min_number_serving_vttablets threshold (default 2h0m0s)
-      --discovery_low_replication_lag duration                           the replication lag that is considered low enough to be healthy (default 30s)
-      --emit_stats                                                       If set, emit stats to push-based monitoring and stats backends
-      --enable_buffer                                                    Enable buffering (stalling) of primary traffic during failovers.
-      --enable_buffer_dry_run                                            Detect and log failover events, but do not actually buffer requests.
-      --enable_direct_ddl                                                Allow users to submit direct DDL statements (default true)
-      --enable_online_ddl                                                Allow users to submit, review and control Online DDL (default true)
-      --enable_set_var                                                   This will enable the use of MySQL's SET_VAR query hint for certain system variables instead of using reserved connections (default true)
-      --enable_system_settings                                           This will enable the system settings to be changed per session at the database connection level (default true)
-      --foreign_key_mode string                                          This is to provide how to handle foreign key constraint in create/alter table. Valid values are: allow, disallow (default "allow")
-      --gate_query_cache_lfu                                             gate server cache algorithm. when set to true, a new cache algorithm based on a TinyLFU admission policy will be used to improve cache behavior and prevent pollution from sparse queries (default true)
-      --gate_query_cache_memory int                                      gate server query cache size in bytes, maximum amount of memory to be cached. vtgate analyzes every incoming query and generate a query plan, these plans are being cached in a lru cache. This config controls the capacity of the lru cache. (default 33554432)
-      --gate_query_cache_size int                                        gate server query cache size, maximum number of queries to be cached. vtgate analyzes every incoming query and generate a query plan, these plans are being cached in a cache. This config controls the expected amount of unique entries in the cache. (default 5000)
-      --gateway_initial_tablet_timeout duration                          At startup, the tabletGateway will wait up to this duration to get at least one tablet per keyspace/shard/tablet type (default 30s)
-      --gateway_route_replica_to_rdonly                                  route REPLICA queries to RDONLY tablets as well as REPLICA tablets
-      --grpc_auth_mode string                                            Which auth plugin implementation to use (eg: static)
-      --grpc_auth_mtls_allowed_substrings string                         List of substrings of at least one of the client certificate names (separated by colon).
-      --grpc_auth_static_client_creds string                             when using grpc_static_auth in the server, this file provides the credentials to use to authenticate with server
-      --grpc_auth_static_password_file string                            JSON File to read the users/passwords from.
-      --grpc_ca string                                                   server CA to use for gRPC connections, requires TLS, and enforces client certificate check
-      --grpc_cert string                                                 server certificate to use for gRPC connections, requires grpc_key, enables TLS
-      --grpc_compression string                                          Which protocol to use for compressing gRPC. Default: nothing. Supported: snappy
-      --grpc_crl string                                                  path to a certificate revocation list in PEM format, client certificates will be further verified against this file during TLS handshake
-      --grpc_enable_optional_tls                                         enable optional TLS mode when a server accepts both TLS and plain-text connections on the same port
-      --grpc_enable_tracing                                              Enable GRPC tracing
-      --grpc_initial_conn_window_size int                                gRPC initial connection window size
-      --grpc_initial_window_size int                                     gRPC initial window size
-      --grpc_keepalive_time duration                                     After a duration of this time, if the client doesn't see any activity, it pings the server to see if the transport is still alive. (default 10s)
-      --grpc_keepalive_timeout duration                                  After having pinged for keepalive check, the client waits for a duration of Timeout and if no activity is seen even after that the connection is closed. (default 10s)
-      --grpc_key string                                                  server private key to use for gRPC connections, requires grpc_cert, enables TLS
-      --grpc_max_connection_age duration                                 Maximum age of a client connection before GoAway is sent. (default 2562047h47m16.854775807s)
-      --grpc_max_connection_age_grace duration                           Additional grace period after grpc_max_connection_age, after which connections are forcibly closed. (default 2562047h47m16.854775807s)
-      --grpc_max_message_size int                                        Maximum allowed RPC message size. Larger messages will be rejected by gRPC with the error 'exceeding the max size'. (default 16777216)
-      --grpc_port int                                                    Port to listen on for gRPC calls
-      --grpc_prometheus                                                  Enable gRPC monitoring with Prometheus
-      --grpc_server_ca string                                            path to server CA in PEM format, which will be combine with server cert, return full certificate chain to clients
-      --grpc_server_initial_conn_window_size int                         gRPC server initial connection window size
-      --grpc_server_initial_window_size int                              gRPC server initial window size
-      --grpc_server_keepalive_enforcement_policy_min_time duration       gRPC server minimum keepalive time (default 10s)
-      --grpc_server_keepalive_enforcement_policy_permit_without_stream   gRPC server permit client keepalive pings even when there are no active streams (RPCs)
-      --grpc_use_effective_callerid                                      If set, and SSL is not used, will set the immediate caller id from the effective caller id's principal.
-      --healthcheck_retry_delay duration                                 health check retry delay (default 2ms)
-      --healthcheck_timeout duration                                     the health check timeout period (default 1m0s)
-  -h, --help                                                             display usage and exit
-      --jaeger-agent-host string                                         host and port to send spans to. if empty, no tracing will be done
-      --keep_logs duration                                               keep logs for this long (using ctime) (zero to keep forever) (default 0s)
-      --keep_logs_by_mtime duration                                      keep logs for this long (using mtime) (zero to keep forever) (default 0s)
-      --keyspaces_to_watch StringList                                    Specifies which keyspaces this vtgate should have access to while routing queries or accessing the vschema
-      --lameduck-period duration                                         keep running at least this long after SIGTERM before stopping (default 50ms)
-      --legacy_replication_lag_algorithm                                 use the legacy algorithm when selecting the vttablets for serving (default true)
-      --lock_heartbeat_time duration                                     If there is lock function used. This will keep the lock connection active by using this heartbeat (default 5s)
-      --log_backtrace_at traceLocation                                   when logging hits line file:N, emit a stack trace (default :0)
-      --log_dir string                                                   If non-empty, write log files in this directory
-      --log_err_stacks                                                   log stack traces for errors
-      --log_queries_to_file string                                       Enable query logging to the specified file
-      --log_rotate_max_size uint                                         size in bytes at which logs are rotated (glog.MaxSize) (default 1887436800)
-      --logtostderr                                                      log to standard error instead of files
-      --max_memory_rows int                                              Maximum number of rows that will be held in memory for intermediate results as well as the final result. (default 300000)
-      --max_payload_size int                                             The threshold for query payloads in bytes. A payload greater than this threshold will result in a failure to handle the query.
-      --mem-profile-rate int                                             deprecated: use '-pprof=mem' instead (default 524288)
-      --message_stream_grace_period duration                             the amount of time to give for a vttablet to resume if it ends a message stream, usually because of a reparent. (default 30s)
-      --min_number_serving_vttablets int                                 the minimum number of vttablets for each replicating tablet_type (e.g. replica, rdonly) that will be continue to be used even with replication lag above discovery_low_replication_lag, but still below discovery_high_replication_lag_minimum_serving (default 2)
-      --mutex-profile-fraction int                                       deprecated: use '-pprof=mutex' instead
-      --mysql-server-pool-conn-read-buffers                              If set, the server will pool incoming connection read buffers
-      --mysql_allow_clear_text_without_tls                               If set, the server will allow the use of a clear text password over non-SSL connections.
-      --mysql_auth_server_impl string                                    Which auth server implementation to use. Options: none, ldap, clientcert, static, vault. (default "static")
-      --mysql_auth_server_static_file string                             JSON File to read the users/passwords from.
-      --mysql_auth_server_static_string string                           JSON representation of the users/passwords config.
-      --mysql_auth_static_reload_interval duration                       Ticker to reload credentials (default 0s)
-      --mysql_auth_vault_addr string                                     URL to Vault server
-      --mysql_auth_vault_path string                                     Vault path to vtgate credentials JSON blob, e.g.: secret/data/prod/vtgatecreds
-      --mysql_auth_vault_role_mountpoint string                          Vault AppRole mountpoint; can also be passed using VAULT_MOUNTPOINT environment variable (default "approle")
-      --mysql_auth_vault_role_secretidfile string                        Path to file containing Vault AppRole secret_id; can also be passed using VAULT_SECRETID environment variable
-      --mysql_auth_vault_roleid string                                   Vault AppRole id; can also be passed using VAULT_ROLEID environment variable
-      --mysql_auth_vault_timeout duration                                Timeout for vault API operations (default 10s)
-      --mysql_auth_vault_tls_ca string                                   Path to CA PEM for validating Vault server certificate
-      --mysql_auth_vault_tokenfile string                                Path to file containing Vault auth token; token can also be passed using VAULT_TOKEN environment variable
-      --mysql_auth_vault_ttl duration                                    How long to cache vtgate credentials from the Vault server (default 30m0s)
-      --mysql_clientcert_auth_method string                              client-side authentication method to use. Supported values: mysql_clear_password, dialog. (default "mysql_clear_password")
-      --mysql_default_workload string                                    Default session workload (OLTP, OLAP, DBA) (default "OLTP")
-      --mysql_ldap_auth_config_file string                               JSON File from which to read LDAP server config.
-      --mysql_ldap_auth_config_string string                             JSON representation of LDAP server config.
-      --mysql_ldap_auth_method string                                    client-side authentication method to use. Supported values: mysql_clear_password, dialog. (default "mysql_clear_password")
-      --mysql_server_bind_address string                                 Binds on this address when listening to MySQL binary protocol. Useful to restrict listening to 'localhost' only for instance.
-      --mysql_server_flush_delay duration                                Delay after which buffered response will be flushed to the client. (default 100ms)
-      --mysql_server_port int                                            If set, also listen for MySQL binary protocol connections on this port. (default -1)
-      --mysql_server_query_timeout duration                              mysql query timeout (default 0s)
-      --mysql_server_read_timeout duration                               connection read timeout (default 0s)
-      --mysql_server_require_secure_transport                            Reject insecure connections but only if mysql_server_ssl_cert and mysql_server_ssl_key are provided
-      --mysql_server_socket_path string                                  This option specifies the Unix socket file to use when listening for local connections. By default it will be empty and it won't listen to a unix socket
-      --mysql_server_ssl_ca string                                       Path to ssl CA for mysql server plugin SSL. If specified, server will require and validate client certs.
-      --mysql_server_ssl_cert string                                     Path to the ssl cert for mysql server plugin SSL
-      --mysql_server_ssl_crl string                                      Path to ssl CRL for mysql server plugin SSL
-      --mysql_server_ssl_key string                                      Path to ssl key for mysql server plugin SSL
-      --mysql_server_ssl_server_ca string                                path to server CA in PEM format, which will be combine with server cert, return full certificate chain to clients
-      --mysql_server_tls_min_version string                              Configures the minimal TLS version negotiated when SSL is enabled. Defaults to TLSv1.2. Options: TLSv1.0, TLSv1.1, TLSv1.2, TLSv1.3.
-      --mysql_server_version string                                      MySQL server version to advertise.
-      --mysql_server_write_timeout duration                              connection write timeout (default 0s)
-      --mysql_slow_connect_warn_threshold duration                       Warn if it takes more than the given threshold for a mysql connection to establish (default 0s)
-      --mysql_tcp_version string                                         Select tcp, tcp4, or tcp6 to control the socket type. (default "tcp")
-      --no_scatter                                                       when set to true, the planner will fail instead of producing a plan that includes scatter queries
-      --normalize_queries                                                Rewrite queries with bind vars. Turn this off if the app itself sends normalized queries with bind vars. (default true)
-      --onclose_timeout duration                                         wait no more than this for OnClose handlers before stopping (default 1ns)
-      --onterm_timeout duration                                          wait no more than this for OnTermSync handlers before stopping (default 10s)
-      --opentsdb_uri string                                              URI of opentsdb /api/put method
-      --pid_file string                                                  If set, the process will write its pid to the named file, and delete it on graceful shutdown.
-      --planner-version string                                           Sets the default planner to use when the session has not changed it. Valid values are: V3, Gen4, Gen4Greedy and Gen4Fallback. Gen4Fallback tries the gen4 planner and falls back to the V3 planner if the gen4 fails.
-      --planner_version string                                           Deprecated flag. Use planner-version instead
-      --port int                                                         port for the server
-      --pprof string                                                     enable profiling
-      --proxy_protocol                                                   Enable HAProxy PROXY protocol on MySQL listener socket
-      --purge_logs_interval duration                                     how often try to remove old logs (default 1h0m0s)
-      --querylog-filter-tag string                                       string that must be present in the query for it to be logged; if using a value as the tag, you need to disable query normalization
-      --querylog-format string                                           format for query logs ("text" or "json") (default "text")
-      --querylog-row-threshold uint                                      Number of rows a query has to return or affect before being logged; not useful for streaming queries. 0 means all queries will be logged.
-      --redact-debug-ui-queries                                          redact full queries and bind variables from debug UI
-      --remote_operation_timeout duration                                time to wait for a remote operation (default 30s)
-      --retry-count int                                                  retry count (default 2)
-      --schema_change_signal                                             Enable the schema tracker; requires queryserver-config-schema-change-signal to be enabled on the underlying vttablets for this to work (default true)
-      --schema_change_signal_user string                                 User to be used to send down query to vttablet to retrieve schema changes
-      --security_policy string                                           the name of a registered security policy to use for controlling access to URLs - empty means allow all for anyone (built-in policies: deny-all, read-only)
-      --service_map StringList                                           comma separated list of services to enable (or disable if prefixed with '-') Example: grpc-queryservice
-      --sql-max-length-errors int                                        truncate queries in error logs to the given length (default unlimited)
-      --sql-max-length-ui int                                            truncate queries in debug UIs to the given length (default 512) (default 512)
-      --srv_topo_cache_refresh duration                                  how frequently to refresh the topology for cached entries (default 1s)
-      --srv_topo_cache_ttl duration                                      how long to use cached entries for topology (default 1s)
-      --srv_topo_timeout duration                                        topo server timeout (default 5s)
-      --stats_backend string                                             The name of the registered push-based monitoring/stats backend to use
-      --stats_combine_dimensions string                                  List of dimensions to be combined into a single "all" value in exported stats vars
-      --stats_common_tags string                                         Comma-separated list of common tags for the stats backend. It provides both label and values. Example: label1:value1,label2:value2
-      --stats_drop_variables string                                      Variables to be dropped from the list of exported variables.
-      --stats_emit_period duration                                       Interval between emitting stats to all registered backends (default 1m0s)
-      --statsd_address string                                            Address for statsd client
-      --statsd_sample_rate float                                          (default 1)
-      --stderrthreshold severity                                         logs at or above this threshold go to stderr (default 1)
-      --stream_buffer_size int                                           the number of bytes sent from vtgate for each stream call. It's recommended to keep this value in sync with vttablet's query-server-config-stream-buffer-size. (default 32768)
-      --structured-logging                                               whether to use structured logging (Zap) or the original (glog) logger
-      --tablet_filters StringList                                        Specifies a comma-separated list of 'keyspace|shard_name or keyrange' values to filter the tablets to watch
-      --tablet_grpc_ca string                                            the server ca to use to validate servers when connecting
-      --tablet_grpc_cert string                                          the cert to use to connect
-      --tablet_grpc_crl string                                           the server crl to use to validate server certificates when connecting
-      --tablet_grpc_key string                                           the key to use to connect
-      --tablet_grpc_server_name string                                   the server name to use to validate server certificate
-      --tablet_manager_protocol string                                   the protocol to use to talk to vttablet (default "grpc")
-      --tablet_protocol string                                           how to talk to the vttablets (default "grpc")
-      --tablet_refresh_interval duration                                 tablet refresh interval (default 1m0s)
-      --tablet_refresh_known_tablets                                     tablet refresh reloads the tablet address/port map from topo in case it changes (default true)
-      --tablet_types_to_wait string                                      wait till connected for specified tablet types during Gateway initialization
-      --tablet_url_template string                                       format string describing debug tablet url formatting. See the Go code for getTabletDebugURL() how to customize this. (default "http://{{.GetTabletHostPort}}")
-      --topo_consul_idle_conn_timeout duration                           Maximum amount of time to pool idle connections. (default 1m30s)
-      --topo_consul_lock_delay duration                                  LockDelay for consul session. (default 15s)
-      --topo_consul_lock_session_checks string                           List of checks for consul session. (default "serfHealth")
-      --topo_consul_lock_session_ttl string                              TTL for consul session.
-      --topo_consul_max_conns_per_host int                               Maximum number of consul connections per host.
-      --topo_consul_max_idle_conns int                                   Maximum number of idle consul connections. (default 100)
-      --topo_consul_watch_poll_duration duration                         time of the long poll for watch queries. (default 30s)
-      --topo_etcd_lease_ttl int                                          Lease TTL for locks and leader election. The client will use KeepAlive to keep the lease going. (default 30)
-      --topo_etcd_tls_ca string                                          path to the ca to use to validate the server cert when connecting to the etcd topo server
-      --topo_etcd_tls_cert string                                        path to the client cert to use to connect to the etcd topo server, requires topo_etcd_tls_key, enables TLS
-      --topo_etcd_tls_key string                                         path to the client key to use to connect to the etcd topo server, enables TLS
-      --topo_global_root string                                          the path of the global topology data in the global topology server
-      --topo_global_server_address string                                the address of the global topology server
-      --topo_implementation string                                       the topology implementation to use
-      --topo_k8s_context string                                          The kubeconfig context to use, overrides the 'current-context' from the config
-      --topo_k8s_kubeconfig string                                       Path to a valid kubeconfig file. When running as a k8s pod inside the same cluster you wish to use as the topo, you may omit this and the below arguments, and Vitess is capable of auto-discovering the correct values. https://kubernetes.io/docs/tasks/access-application-cluster/access-cluster/#accessing-the-api-from-a-pod
-      --topo_k8s_namespace string                                        The kubernetes namespace to use for all objects. Default comes from the context or in-cluster config
-      --topo_read_concurrency int                                        concurrent topo reads (default 32)
-      --topo_zk_auth_file string                                         auth to use when connecting to the zk topo server, file contents should be <scheme>:<auth>, e.g., digest:user:pass
-      --topo_zk_base_timeout duration                                    zk base timeout (see zk.Connect) (default 30s)
-      --topo_zk_max_concurrency int                                      maximum number of pending requests to send to a Zookeeper server. (default 64)
-      --topo_zk_tls_ca string                                            the server ca to use to validate servers when connecting to the zk topo server
-      --topo_zk_tls_cert string                                          the cert to use to connect to the zk topo server, requires topo_zk_tls_key, enables TLS
-      --topo_zk_tls_key string                                           the key to use to connect to the zk topo server, enables TLS
-      --tracer string                                                    tracing service to use (default "noop")
-      --tracing-enable-logging                                           whether to enable logging in the tracing service
-      --tracing-sampling-rate OptionalFloat64                            sampling rate for the probabilistic jaeger sampler (default 0.1)
-      --tracing-sampling-type OptionalString                             sampling strategy to use for jaeger. possible values are 'const', 'probabilistic', 'rateLimiting', or 'remote' (default const)
-      --transaction_mode string                                          SINGLE: disallow multi-db transactions, MULTI: allow multi-db transactions with best effort commit, TWOPC: allow multi-db transactions with 2pc commit (default "MULTI")
-  -v, --v Level                                                          log level for V logs
-      --version                                                          print binary version
-      --vmodule moduleSpec                                               comma-separated list of pattern=N settings for file-filtered logging
-      --vschema_ddl_authorized_users string                              List of users authorized to execute vschema ddl operations, or '%' to allow all users.
-      --vtctld_addr string                                               address of a vtctld instance
-      --vtgate-config-terse-errors                                       prevent bind vars from escaping in returned errors
-      --warn_memory_rows int                                             Warning threshold for in-memory results. A row count higher than this amount will cause the VtGateWarnings.ResultsExceeded counter to be incremented. (default 30000)
-      --warn_payload_size int                                            The warning threshold for query payloads in bytes. A payload greater than this threshold will cause the VtGateWarnings.WarnPayloadSizeExceeded counter to be incremented.
-      --warn_sharded_only                                                If any features that are only available in unsharded mode are used, query execution warnings will be added to the session
-=======
   --allowed_tablet_types value
 	Specifies the tablet types this vtgate is allowed to route queries to
   --alsologtostderr
@@ -621,5 +412,4 @@
   --warn_payload_size int
 	The warning threshold for query payloads in bytes. A payload greater than this threshold will cause the VtGateWarnings.WarnPayloadSizeExceeded counter to be incremented.
   --warn_sharded_only
-	If any features that are only available in unsharded mode are used, query execution warnings will be added to the session
->>>>>>> f4c0d535
+	If any features that are only available in unsharded mode are used, query execution warnings will be added to the session