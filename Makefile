--- conflicted
+++ resolved
@@ -41,25 +41,24 @@
 export VTROOT=${PWD}
 endif
 
-
-# This is where Go will install binaries in response to `go build`.
-export VTROOTBIN=${VTROOT}/bin
-
 # We now have CGO code in the build which throws warnings with newer gcc builds.
 # See: https://github.com/mattn/go-sqlite3/issues/803
 # Work around by dropping optimization level from default -O2.
 # Safe, since this code isn't performance critical.
 export CGO_CFLAGS := -O1
 
+# regenerate rice-box.go when any of the .cnf files change
+embed_config:
+	cd go/vt/mysqlctl && go run github.com/GeertJohan/go.rice/rice embed-go && go build .
+
 # build the vitess binaries with dynamic dependency on libc
 build-dyn:
 ifndef NOBANNER
 	echo $$(date): Building source tree
 endif
 	bash ./build.env
-	go build -trimpath $(EXTRA_BUILD_FLAGS) $(VT_GO_PARALLEL) \
-		-ldflags "$(shell tools/build_version_flags.sh)"  \
-		-o ${VTROOTBIN} ./go/...
+	go install -trimpath $(EXTRA_BUILD_FLAGS) $(VT_GO_PARALLEL) -ldflags "$(shell tools/build_version_flags.sh)" ./go/...
+	(cd go/cmd/vttablet && go run github.com/GeertJohan/go.rice/rice append --exec=../../../bin/vttablet)
 
 # build the vitess binaries statically
 build:
@@ -67,22 +66,10 @@
 	echo $$(date): Building source tree
 endif
 	bash ./build.env
-<<<<<<< HEAD
-	# build all the binaries by default with CGO disabled.
-	# Binaries will be placed in ${VTROOTBIN}.
-	CGO_ENABLED=0 go build \
-		    -buildvcs=false \
-		    -trimpath $(EXTRA_BUILD_FLAGS) $(VT_GO_PARALLEL) \
-		    -ldflags "$(shell tools/build_version_flags.sh)" \
-		    -o ${VTROOTBIN} ./go/...
-
-	CGO_ENABLED=1 go install -trimpath $(EXTRA_BUILD_FLAGS) $(VT_GO_PARALLEL) -ldflags "$(shell tools/build_version_flags.sh)" ./go/cmd/vtorc/...
-=======
 	# build all the binaries by default with CGO disabled
 	CGO_ENABLED=0 go install -trimpath $(EXTRA_BUILD_FLAGS) $(VT_GO_PARALLEL) -ldflags "$(shell tools/build_version_flags.sh)" ./go/...
 	# embed local resources in the vttablet executable
 	(cd go/cmd/vttablet && go run github.com/GeertJohan/go.rice/rice append --exec=../../../bin/vttablet)
->>>>>>> 0a2ef831
 
 # cross-build can be used to cross-compile Vitess client binaries
 # Outside of select client binaries (namely vtctlclient & vtexplain), cross-compiled Vitess Binaries are not recommended for production deployments
@@ -96,15 +83,13 @@
 	export GOBIN=""
 	# For the specified GOOS + GOARCH, build all the binaries by default with CGO disabled
 	CGO_ENABLED=0 GOOS=${GOOS} GOARCH=${GOARCH} go install -trimpath $(EXTRA_BUILD_FLAGS) $(VT_GO_PARALLEL) -ldflags "$(shell tools/build_version_flags.sh)" ./go/...
-
-	if [ ! -x "${HOME}/go/bin/${GOOS}_${GOARCH}/vttablet" ]; then \
-		echo "Missing vttablet at: ${HOME}/go/bin/${GOOS}_${GOARCH}/vttablet" && exit; \
+	# unset GOOS and embed local resources in the vttablet executable
+	if [ -d /go/bin ]; then
+		# Probably in the bootstrap container
+		(cd go/cmd/vttablet && go run github.com/GeertJohan/go.rice/rice --verbose append --exec=/go/bin/${GOOS}_${GOARCH}/vttablet)
+	else
+		(cd go/cmd/vttablet && unset GOOS && unset GOARCH && go run github.com/GeertJohan/go.rice/rice --verbose append --exec=$${HOME}/go/bin/${GOOS}_${GOARCH}/vttablet)
 	fi
-<<<<<<< HEAD
-
-	# Cross-compiling w/ cgo isn't trivial and we don't need vtorc, so we can skip building it
-=======
->>>>>>> 0a2ef831
 
 debug:
 ifndef NOBANNER
@@ -267,7 +252,7 @@
 # This rule builds the bootstrap images for all flavors.
 DOCKER_IMAGES_FOR_TEST = mariadb mariadb103 mysql57 mysql80 percona57 percona80
 DOCKER_IMAGES = common $(DOCKER_IMAGES_FOR_TEST)
-BOOTSTRAP_VERSION=19
+BOOTSTRAP_VERSION=10.2
 ensure_bootstrap_version:
 	find docker/ -type f -exec sed -i "s/^\(ARG bootstrap_version\)=.*/\1=${BOOTSTRAP_VERSION}/" {} \;
 	sed -i 's/\(^.*flag.String(\"bootstrap-version\",\) *\"[^\"]\+\"/\1 \"${BOOTSTRAP_VERSION}\"/' test.go
@@ -436,7 +421,7 @@
 
 # Do a production build of the vtctld UI.
 # This target needs to be manually run every time any file within web/vtctld2/app
-# is modified to regenerate assets.
+# is modified to regenerate rice-box.go
 web_build: web_bootstrap
 	./tools/web_build.sh
 
