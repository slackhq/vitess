--- conflicted
+++ resolved
@@ -128,9 +128,6 @@
 
 ## [27.5] - 2024-07-02
 ### Changes
-<<<<<<< HEAD
-- Update build to golang 1.22.5
-=======
 - Update build to golang 1.22.5
 
 ## [27.6] - 2024-08-07
@@ -140,5 +137,4 @@
 
 ## [27.7] - 2024-09-05
 ### Changes
-- Update build to golang 1.22.7
->>>>>>> bd4a868d
+- Update build to golang 1.22.7