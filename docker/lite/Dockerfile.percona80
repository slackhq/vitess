# Copyright 2024 The Vitess Authors.
# 
# Licensed under the Apache License, Version 2.0 (the "License");
# you may not use this file except in compliance with the License.
# You may obtain a copy of the License at
# 
#     http://www.apache.org/licenses/LICENSE-2.0
# 
# Unless required by applicable law or agreed to in writing, software
# distributed under the License is distributed on an "AS IS" BASIS,
# WITHOUT WARRANTIES OR CONDITIONS OF ANY KIND, either express or implied.
# See the License for the specific language governing permissions and
# limitations under the License.

<<<<<<< HEAD
FROM --platform=linux/amd64 golang:1.23.8-bullseye AS builder
=======
FROM --platform=linux/amd64 golang:1.23.10-bullseye AS builder
>>>>>>> 9c30117e

# Allows docker builds to set the BUILD_NUMBER
ARG BUILD_NUMBER

WORKDIR /vt/src/vitess.io/vitess

# Create vitess user
RUN groupadd -r vitess && useradd -r -g vitess vitess
RUN mkdir -p /vt/vtdataroot /home/vitess
RUN chown -R vitess:vitess /vt /home/vitess
USER vitess

# Re-copy sources from working tree.
COPY --chown=vitess:vitess . /vt/src/vitess.io/vitess

RUN make install PREFIX=/vt/install

# Start over and build the final image.
FROM --platform=linux/amd64 debian:bullseye-slim

# Install dependencies
COPY docker/utils/install_dependencies.sh /vt/dist/install_dependencies.sh
RUN /vt/dist/install_dependencies.sh percona80

# Set up Vitess user and directory tree.
RUN groupadd -r vitess && useradd -r -g vitess vitess
RUN mkdir -p /vt/vtdataroot && chown -R vitess:vitess /vt

# Set up Vitess environment (just enough to run pre-built Go binaries)
ENV VTROOT /vt
ENV VTDATAROOT /vt/vtdataroot
ENV PATH $VTROOT/bin:$PATH

# Copy artifacts from builder layer.
COPY --from=builder --chown=vitess:vitess /vt/install /vt
COPY --from=builder --chown=vitess:vitess /vt/src/vitess.io/vitess/web/vtadmin /vt/web/vtadmin

# Create mount point for actual data (e.g. MySQL data dir)
VOLUME /vt/vtdataroot
USER vitess<|MERGE_RESOLUTION|>--- conflicted
+++ resolved
@@ -12,11 +12,7 @@
 # See the License for the specific language governing permissions and
 # limitations under the License.
 
-<<<<<<< HEAD
-FROM --platform=linux/amd64 golang:1.23.8-bullseye AS builder
-=======
 FROM --platform=linux/amd64 golang:1.23.10-bullseye AS builder
->>>>>>> 9c30117e
 
 # Allows docker builds to set the BUILD_NUMBER
 ARG BUILD_NUMBER
