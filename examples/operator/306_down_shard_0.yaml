--- conflicted
+++ resolved
@@ -4,16 +4,6 @@
   name: example
 spec:
   images:
-<<<<<<< HEAD
-    vtctld: vitess/lite:v21.0.4
-    vtadmin: vitess/vtadmin:v21.0.4
-    vtgate: vitess/lite:v21.0.4
-    vttablet: vitess/lite:v21.0.4
-    vtbackup: vitess/lite:v21.0.4
-    vtorc: vitess/lite:v21.0.4
-    mysqld:
-      mysql80Compatible: vitess/lite:v21.0.4
-=======
     vtctld: vitess/lite:v21.0.5
     vtadmin: vitess/vtadmin:v21.0.5
     vtgate: vitess/lite:v21.0.5
@@ -22,7 +12,6 @@
     vtorc: vitess/lite:v21.0.5
     mysqld:
       mysql80Compatible: vitess/lite:v21.0.5
->>>>>>> 9c30117e
     mysqldExporter: prom/mysqld-exporter:v0.11.0
   cells:
   - name: zone1
