--- conflicted
+++ resolved
@@ -45,16 +45,6 @@
             keyspace: "commerce"
             shard: "-"
   images:
-<<<<<<< HEAD
-    vtctld: vitess/lite:v21.0.4
-    vtadmin: vitess/vtadmin:v21.0.4
-    vtgate: vitess/lite:v21.0.4
-    vttablet: vitess/lite:v21.0.4
-    vtbackup: vitess/lite:v21.0.4
-    vtorc: vitess/lite:v21.0.4
-    mysqld:
-      mysql80Compatible: vitess/lite:v21.0.4
-=======
     vtctld: vitess/lite:v21.0.5
     vtadmin: vitess/vtadmin:v21.0.5
     vtgate: vitess/lite:v21.0.5
@@ -63,7 +53,6 @@
     vtorc: vitess/lite:v21.0.5
     mysqld:
       mysql80Compatible: vitess/lite:v21.0.5
->>>>>>> 9c30117e
     mysqldExporter: prom/mysqld-exporter:v0.11.0
   cells:
   - name: zone1
