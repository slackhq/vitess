--- conflicted
+++ resolved
@@ -73,15 +73,10 @@
 	}
 	defer conn.Close()
 	flags := &vtgatepb.VStreamFlags{
-<<<<<<< HEAD
 		//MinimizeSkew:      false,
 		//HeartbeatInterval: 60, //seconds
 		// IncludeReshardJournalEvents: true,
-=======
-		// MinimizeSkew:      false,
-		// HeartbeatInterval: 60, //seconds
 		// StopOnReshard: true,
->>>>>>> 17ff5a2c
 	}
 	reader, err := conn.VStream(ctx, topodatapb.TabletType_PRIMARY, vgtid, filter, flags)
 	if err != nil {
