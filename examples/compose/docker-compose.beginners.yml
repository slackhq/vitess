--- conflicted
+++ resolved
@@ -58,11 +58,7 @@
       - "3306"
 
   vtctld:
-<<<<<<< HEAD
-    image: vitess/lite:v21.0.4
-=======
-    image: vitess/lite:v21.0.5
->>>>>>> 9c30117e
+    image: vitess/lite:v21.0.5
     ports:
       - "15000:$WEB_PORT"
       - "$GRPC_PORT"
@@ -87,11 +83,7 @@
         condition: service_healthy
 
   vtgate:
-<<<<<<< HEAD
-    image: vitess/lite:v21.0.4
-=======
-    image: vitess/lite:v21.0.5
->>>>>>> 9c30117e
+    image: vitess/lite:v21.0.5
     ports:
       - "15099:$WEB_PORT"
       - "$GRPC_PORT"
@@ -121,11 +113,7 @@
         condition: service_healthy
 
   schemaload:
-<<<<<<< HEAD
-    image: vitess/lite:v21.0.4
-=======
-    image: vitess/lite:v21.0.5
->>>>>>> 9c30117e
+    image: vitess/lite:v21.0.5
     command:
     - sh
     - -c
@@ -158,20 +146,12 @@
     environment:
       - KEYSPACES=$KEYSPACE
       - GRPC_PORT=15999
-<<<<<<< HEAD
-    image: vitess/lite:v21.0.4
-=======
-    image: vitess/lite:v21.0.5
->>>>>>> 9c30117e
+    image: vitess/lite:v21.0.5
     volumes:
       - .:/script
 
   vttablet100:
-<<<<<<< HEAD
-    image: vitess/lite:v21.0.4
-=======
-    image: vitess/lite:v21.0.5
->>>>>>> 9c30117e
+    image: vitess/lite:v21.0.5
     ports:
       - "15100:$WEB_PORT"
       - "$GRPC_PORT"
@@ -203,11 +183,7 @@
       retries: 15
 
   vttablet101:
-<<<<<<< HEAD
-    image: vitess/lite:v21.0.4
-=======
-    image: vitess/lite:v21.0.5
->>>>>>> 9c30117e
+    image: vitess/lite:v21.0.5
     ports:
       - "15101:$WEB_PORT"
       - "$GRPC_PORT"
@@ -239,11 +215,7 @@
       retries: 15
 
   vttablet102:
-<<<<<<< HEAD
-    image: vitess/lite:v21.0.4
-=======
-    image: vitess/lite:v21.0.5
->>>>>>> 9c30117e
+    image: vitess/lite:v21.0.5
     ports:
       - "15102:$WEB_PORT"
       - "$GRPC_PORT"
@@ -275,11 +247,7 @@
       retries: 15
 
   vttablet103:
-<<<<<<< HEAD
-    image: vitess/lite:v21.0.4
-=======
-    image: vitess/lite:v21.0.5
->>>>>>> 9c30117e
+    image: vitess/lite:v21.0.5
     ports:
       - "15103:$WEB_PORT"
       - "$GRPC_PORT"
@@ -311,11 +279,7 @@
       retries: 15
 
   vtorc:
-<<<<<<< HEAD
-    image: vitess/lite:v21.0.4
-=======
-    image: vitess/lite:v21.0.5
->>>>>>> 9c30117e
+    image: vitess/lite:v21.0.5
     command: ["sh", "-c", "/script/vtorc-up.sh"]
     depends_on:
       - vtctld
@@ -345,11 +309,7 @@
       retries: 15
 
   vreplication:
-<<<<<<< HEAD
-    image: vitess/lite:v21.0.4
-=======
-    image: vitess/lite:v21.0.5
->>>>>>> 9c30117e
+    image: vitess/lite:v21.0.5
     volumes:
       - ".:/script"
     environment:
