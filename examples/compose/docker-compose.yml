services:
  consul1:
    command: agent -server -bootstrap-expect 3 -ui -disable-host-node-id -client 0.0.0.0
    hostname: consul1
    image: hashicorp/consul:latest
    ports:
    - 8400:8400
    - 8500:8500
    - 8600:8600
  consul2:
    command: agent -server -retry-join consul1 -disable-host-node-id
    depends_on:
    - consul1
    expose:
    - "8400"
    - "8500"
    - "8600"
    hostname: consul2
    image: hashicorp/consul:latest
  consul3:
    command: agent -server -retry-join consul1 -disable-host-node-id
    depends_on:
    - consul1
    expose:
    - "8400"
    - "8500"
    - "8600"
    hostname: consul3
    image: hashicorp/consul:latest
  external_db_host:
    build:
      context: ./external_db/mysql
      dockerfile: Dockerfile
    command:
    - --server-id=1
    - --log-bin=mysql-bin
    - --gtid_mode=ON
    - --enforce_gtid_consistency
    - --general_log=1
    - --slow_query_log=1
    environment:
      MYSQL_DATABASE: ${DB:-commerce}
      MYSQL_PASSWORD: ${DB_PASS:-external_db_password}
      MYSQL_ROOT_PASSWORD: ${MYSQL_ROOT_PASSWORD:-pass}
      MYSQL_USER: ${DB_USER:-external_db_user}
    healthcheck:
      retries: 10
      test: /usr/bin/mysql --user=root --password=$${MYSQL_ROOT_PASSWORD} --execute
        "SHOW DATABASES;"
      timeout: 10s
    ports:
    - "3306"
    restart: always
    volumes:
    - ./external_db/mysql/:/docker-entrypoint-initdb.d/
    - ./external_db/mysql/log:/var/log/mysql
  schemaload_lookup_keyspace:
    command:
    - sh
    - -c
    - /script/schemaload.sh
    depends_on:
      vttablet301:
        condition: service_healthy
    environment:
    - TOPOLOGY_FLAGS=--topo_implementation consul --topo_global_server_address consul1:8500
      --topo_global_root vitess/global
    - WEB_PORT=8080
    - GRPC_PORT=15999
    - CELL=test
    - KEYSPACE=lookup_keyspace
    - TARGETTAB=test-0000000301
    - SLEEPTIME=15
    - VSCHEMA_FILE=lookup_keyspace_vschema.json
    - SCHEMA_FILES=lookup_keyspace_schema_file.sql
    - POST_LOAD_FILE=
    - EXTERNAL_DB=0
<<<<<<< HEAD
    image: vitess/lite:v21.0.4
=======
    image: vitess/lite:v21.0.5
>>>>>>> 9c30117e
    volumes:
    - .:/script
  schemaload_test_keyspace:
    command:
    - sh
    - -c
    - /script/schemaload.sh
    depends_on:
      vttablet101:
        condition: service_healthy
      vttablet201:
        condition: service_healthy
    environment:
    - TOPOLOGY_FLAGS=--topo_implementation consul --topo_global_server_address consul1:8500
      --topo_global_root vitess/global
    - WEB_PORT=8080
    - GRPC_PORT=15999
    - CELL=test
    - KEYSPACE=test_keyspace
    - TARGETTAB=test-0000000101
    - SLEEPTIME=15
    - VSCHEMA_FILE=test_keyspace_vschema.json
    - SCHEMA_FILES=test_keyspace_schema_file.sql
    - POST_LOAD_FILE=
    - EXTERNAL_DB=0
<<<<<<< HEAD
    image: vitess/lite:v21.0.4
=======
    image: vitess/lite:v21.0.5
>>>>>>> 9c30117e
    volumes:
    - .:/script
  set_keyspace_durability_policy:
    command:
      - sh
      - -c
      - /script/set_keyspace_durability_policy.sh
    depends_on:
      - vttablet101
      - vttablet301
    environment:
      - KEYSPACES=test_keyspace lookup_keyspace
      - GRPC_PORT=15999
<<<<<<< HEAD
    image: vitess/lite:v21.0.4
=======
    image: vitess/lite:v21.0.5
>>>>>>> 9c30117e
    volumes:
      - .:/script
  vreplication:
    command:
    - sh
    - -c
    - '[ $$EXTERNAL_DB -eq 1 ] && /script/externaldb_vreplication.sh || exit 0'
    depends_on:
    - vtctld
    environment:
    - TOPOLOGY_FLAGS=--topo_implementation consul --topo_global_server_address consul1:8500
      --topo_global_root vitess/global
    - EXTERNAL_DB=0
<<<<<<< HEAD
    image: vitess/lite:v21.0.4
=======
    image: vitess/lite:v21.0.5
>>>>>>> 9c30117e
    volumes:
    - .:/script
  vtctld:
    command:
    - sh
    - -c
    - ' /vt/bin/vtctld --topo_implementation consul --topo_global_server_address consul1:8500
      --topo_global_root vitess/global --cell test
      --service_map ''grpc-vtctl,grpc-vtctld'' --backup_storage_implementation file --file_backup_storage_root
      /vt/vtdataroot/backups --logtostderr=true --port 8080 --grpc_port 15999 '
    depends_on:
      external_db_host:
        condition: service_healthy
<<<<<<< HEAD
    image: vitess/lite:v21.0.4
=======
    image: vitess/lite:v21.0.5
>>>>>>> 9c30117e
    ports:
    - 15000:8080
    - "15999"
    volumes:
    - .:/script
  vtgate:
    command:
    - sh
    - -c
    - '/script/run-forever.sh /vt/bin/vtgate --topo_implementation consul --topo_global_server_address
      consul1:8500 --topo_global_root vitess/global --logtostderr=true --port 8080 --grpc_port
      15999 --mysql_server_port 15306 --mysql_auth_server_impl none --cell test --cells_to_watch
      test --tablet_types_to_wait PRIMARY,REPLICA,RDONLY --service_map ''grpc-vtgateservice''
      --normalize_queries=true '
    depends_on:
    - vtctld
<<<<<<< HEAD
    image: vitess/lite:v21.0.4
=======
    image: vitess/lite:v21.0.5
>>>>>>> 9c30117e
    ports:
    - 15099:8080
    - "15999"
    - 15306:15306
    volumes:
    - .:/script
  vtorc:
    command:
    - sh
    - -c
    - /script/vtorc-up.sh
    depends_on:
    - vtctld
    - set_keyspace_durability_policy
    environment:
    - TOPOLOGY_FLAGS=--topo_implementation consul --topo_global_server_address consul1:8500
      --topo_global_root vitess/global
    - WEB_PORT=8080
    - EXTERNAL_DB=0
    - DB_USER=
    - DB_PASS=
<<<<<<< HEAD
    image: vitess/lite:v21.0.4
=======
    image: vitess/lite:v21.0.5
>>>>>>> 9c30117e
    ports:
    - 13000:8080
    volumes:
    - .:/script
  vttablet101:
    command:
    - sh
    - -c
    - /script/vttablet-up.sh 101
    depends_on:
    - vtctld
    environment:
    - TOPOLOGY_FLAGS=--topo_implementation consul --topo_global_server_address consul1:8500
      --topo_global_root vitess/global
    - WEB_PORT=8080
    - GRPC_PORT=15999
    - CELL=test
    - KEYSPACE=test_keyspace
    - SHARD=-80
    - ROLE=primary
    - VTHOST=vttablet101
    - EXTERNAL_DB=0
    - DB_PORT=
    - DB_HOST=
    - DB_USER=
    - DB_PASS=
    - DB_CHARSET=
    healthcheck:
      interval: 30s
      retries: 15
      test:
      - CMD-SHELL
      - curl -s --fail --show-error localhost:8080/debug/health
      timeout: 10s
<<<<<<< HEAD
    image: vitess/lite:v21.0.4
=======
    image: vitess/lite:v21.0.5
>>>>>>> 9c30117e
    ports:
    - 15101:8080
    - "15999"
    - "3306"
    volumes:
    - .:/script
  vttablet102:
    command:
    - sh
    - -c
    - /script/vttablet-up.sh 102
    depends_on:
    - vtctld
    environment:
    - TOPOLOGY_FLAGS=--topo_implementation consul --topo_global_server_address consul1:8500
      --topo_global_root vitess/global
    - WEB_PORT=8080
    - GRPC_PORT=15999
    - CELL=test
    - KEYSPACE=test_keyspace
    - SHARD=-80
    - ROLE=replica
    - VTHOST=vttablet102
    - EXTERNAL_DB=0
    - DB_PORT=
    - DB_HOST=
    - DB_USER=
    - DB_PASS=
    - DB_CHARSET=
    healthcheck:
      interval: 30s
      retries: 15
      test:
      - CMD-SHELL
      - curl -s --fail --show-error localhost:8080/debug/health
      timeout: 10s
<<<<<<< HEAD
    image: vitess/lite:v21.0.4
=======
    image: vitess/lite:v21.0.5
>>>>>>> 9c30117e
    ports:
    - 15102:8080
    - "15999"
    - "3306"
    volumes:
    - .:/script
  vttablet201:
    command:
    - sh
    - -c
    - /script/vttablet-up.sh 201
    depends_on:
    - vtctld
    environment:
    - TOPOLOGY_FLAGS=--topo_implementation consul --topo_global_server_address consul1:8500
      --topo_global_root vitess/global
    - WEB_PORT=8080
    - GRPC_PORT=15999
    - CELL=test
    - KEYSPACE=test_keyspace
    - SHARD=80-
    - ROLE=primary
    - VTHOST=vttablet201
    - EXTERNAL_DB=0
    - DB_PORT=
    - DB_HOST=
    - DB_USER=
    - DB_PASS=
    - DB_CHARSET=
    healthcheck:
      interval: 30s
      retries: 15
      test:
      - CMD-SHELL
      - curl -s --fail --show-error localhost:8080/debug/health
      timeout: 10s
<<<<<<< HEAD
    image: vitess/lite:v21.0.4
=======
    image: vitess/lite:v21.0.5
>>>>>>> 9c30117e
    ports:
    - 15201:8080
    - "15999"
    - "3306"
    volumes:
    - .:/script
  vttablet202:
    command:
    - sh
    - -c
    - /script/vttablet-up.sh 202
    depends_on:
    - vtctld
    environment:
    - TOPOLOGY_FLAGS=--topo_implementation consul --topo_global_server_address consul1:8500
      --topo_global_root vitess/global
    - WEB_PORT=8080
    - GRPC_PORT=15999
    - CELL=test
    - KEYSPACE=test_keyspace
    - SHARD=80-
    - ROLE=replica
    - VTHOST=vttablet202
    - EXTERNAL_DB=0
    - DB_PORT=
    - DB_HOST=
    - DB_USER=
    - DB_PASS=
    - DB_CHARSET=
    healthcheck:
      interval: 30s
      retries: 15
      test:
      - CMD-SHELL
      - curl -s --fail --show-error localhost:8080/debug/health
      timeout: 10s
<<<<<<< HEAD
    image: vitess/lite:v21.0.4
=======
    image: vitess/lite:v21.0.5
>>>>>>> 9c30117e
    ports:
    - 15202:8080
    - "15999"
    - "3306"
    volumes:
    - .:/script
  vttablet301:
    command:
    - sh
    - -c
    - /script/vttablet-up.sh 301
    depends_on:
    - vtctld
    environment:
    - TOPOLOGY_FLAGS=--topo_implementation consul --topo_global_server_address consul1:8500
      --topo_global_root vitess/global
    - WEB_PORT=8080
    - GRPC_PORT=15999
    - CELL=test
    - KEYSPACE=lookup_keyspace
    - SHARD=-
    - ROLE=primary
    - VTHOST=vttablet301
    - EXTERNAL_DB=0
    - DB_PORT=
    - DB_HOST=
    - DB_USER=
    - DB_PASS=
    - DB_CHARSET=
    healthcheck:
      interval: 30s
      retries: 15
      test:
      - CMD-SHELL
      - curl -s --fail --show-error localhost:8080/debug/health
      timeout: 10s
<<<<<<< HEAD
    image: vitess/lite:v21.0.4
=======
    image: vitess/lite:v21.0.5
>>>>>>> 9c30117e
    ports:
    - 15301:8080
    - "15999"
    - "3306"
    volumes:
    - .:/script
  vttablet302:
    command:
    - sh
    - -c
    - /script/vttablet-up.sh 302
    depends_on:
    - vtctld
    environment:
    - TOPOLOGY_FLAGS=--topo_implementation consul --topo_global_server_address consul1:8500
      --topo_global_root vitess/global
    - WEB_PORT=8080
    - GRPC_PORT=15999
    - CELL=test
    - KEYSPACE=lookup_keyspace
    - SHARD=-
    - ROLE=replica
    - VTHOST=vttablet302
    - EXTERNAL_DB=0
    - DB_PORT=
    - DB_HOST=
    - DB_USER=
    - DB_PASS=
    - DB_CHARSET=
    healthcheck:
      interval: 30s
      retries: 15
      test:
      - CMD-SHELL
      - curl -s --fail --show-error localhost:8080/debug/health
      timeout: 10s
<<<<<<< HEAD
    image: vitess/lite:v21.0.4
=======
    image: vitess/lite:v21.0.5
>>>>>>> 9c30117e
    ports:
    - 15302:8080
    - "15999"
    - "3306"
    volumes:
    - .:/script
version: "2.1"<|MERGE_RESOLUTION|>--- conflicted
+++ resolved
@@ -75,11 +75,7 @@
     - SCHEMA_FILES=lookup_keyspace_schema_file.sql
     - POST_LOAD_FILE=
     - EXTERNAL_DB=0
-<<<<<<< HEAD
-    image: vitess/lite:v21.0.4
-=======
-    image: vitess/lite:v21.0.5
->>>>>>> 9c30117e
+    image: vitess/lite:v21.0.5
     volumes:
     - .:/script
   schemaload_test_keyspace:
@@ -105,11 +101,7 @@
     - SCHEMA_FILES=test_keyspace_schema_file.sql
     - POST_LOAD_FILE=
     - EXTERNAL_DB=0
-<<<<<<< HEAD
-    image: vitess/lite:v21.0.4
-=======
-    image: vitess/lite:v21.0.5
->>>>>>> 9c30117e
+    image: vitess/lite:v21.0.5
     volumes:
     - .:/script
   set_keyspace_durability_policy:
@@ -123,11 +115,7 @@
     environment:
       - KEYSPACES=test_keyspace lookup_keyspace
       - GRPC_PORT=15999
-<<<<<<< HEAD
-    image: vitess/lite:v21.0.4
-=======
-    image: vitess/lite:v21.0.5
->>>>>>> 9c30117e
+    image: vitess/lite:v21.0.5
     volumes:
       - .:/script
   vreplication:
@@ -141,11 +129,7 @@
     - TOPOLOGY_FLAGS=--topo_implementation consul --topo_global_server_address consul1:8500
       --topo_global_root vitess/global
     - EXTERNAL_DB=0
-<<<<<<< HEAD
-    image: vitess/lite:v21.0.4
-=======
-    image: vitess/lite:v21.0.5
->>>>>>> 9c30117e
+    image: vitess/lite:v21.0.5
     volumes:
     - .:/script
   vtctld:
@@ -159,11 +143,7 @@
     depends_on:
       external_db_host:
         condition: service_healthy
-<<<<<<< HEAD
-    image: vitess/lite:v21.0.4
-=======
-    image: vitess/lite:v21.0.5
->>>>>>> 9c30117e
+    image: vitess/lite:v21.0.5
     ports:
     - 15000:8080
     - "15999"
@@ -180,11 +160,7 @@
       --normalize_queries=true '
     depends_on:
     - vtctld
-<<<<<<< HEAD
-    image: vitess/lite:v21.0.4
-=======
-    image: vitess/lite:v21.0.5
->>>>>>> 9c30117e
+    image: vitess/lite:v21.0.5
     ports:
     - 15099:8080
     - "15999"
@@ -206,11 +182,7 @@
     - EXTERNAL_DB=0
     - DB_USER=
     - DB_PASS=
-<<<<<<< HEAD
-    image: vitess/lite:v21.0.4
-=======
-    image: vitess/lite:v21.0.5
->>>>>>> 9c30117e
+    image: vitess/lite:v21.0.5
     ports:
     - 13000:8080
     volumes:
@@ -245,11 +217,7 @@
       - CMD-SHELL
       - curl -s --fail --show-error localhost:8080/debug/health
       timeout: 10s
-<<<<<<< HEAD
-    image: vitess/lite:v21.0.4
-=======
-    image: vitess/lite:v21.0.5
->>>>>>> 9c30117e
+    image: vitess/lite:v21.0.5
     ports:
     - 15101:8080
     - "15999"
@@ -286,11 +254,7 @@
       - CMD-SHELL
       - curl -s --fail --show-error localhost:8080/debug/health
       timeout: 10s
-<<<<<<< HEAD
-    image: vitess/lite:v21.0.4
-=======
-    image: vitess/lite:v21.0.5
->>>>>>> 9c30117e
+    image: vitess/lite:v21.0.5
     ports:
     - 15102:8080
     - "15999"
@@ -327,11 +291,7 @@
       - CMD-SHELL
       - curl -s --fail --show-error localhost:8080/debug/health
       timeout: 10s
-<<<<<<< HEAD
-    image: vitess/lite:v21.0.4
-=======
-    image: vitess/lite:v21.0.5
->>>>>>> 9c30117e
+    image: vitess/lite:v21.0.5
     ports:
     - 15201:8080
     - "15999"
@@ -368,11 +328,7 @@
       - CMD-SHELL
       - curl -s --fail --show-error localhost:8080/debug/health
       timeout: 10s
-<<<<<<< HEAD
-    image: vitess/lite:v21.0.4
-=======
-    image: vitess/lite:v21.0.5
->>>>>>> 9c30117e
+    image: vitess/lite:v21.0.5
     ports:
     - 15202:8080
     - "15999"
@@ -409,11 +365,7 @@
       - CMD-SHELL
       - curl -s --fail --show-error localhost:8080/debug/health
       timeout: 10s
-<<<<<<< HEAD
-    image: vitess/lite:v21.0.4
-=======
-    image: vitess/lite:v21.0.5
->>>>>>> 9c30117e
+    image: vitess/lite:v21.0.5
     ports:
     - 15301:8080
     - "15999"
@@ -450,11 +402,7 @@
       - CMD-SHELL
       - curl -s --fail --show-error localhost:8080/debug/health
       timeout: 10s
-<<<<<<< HEAD
-    image: vitess/lite:v21.0.4
-=======
-    image: vitess/lite:v21.0.5
->>>>>>> 9c30117e
+    image: vitess/lite:v21.0.5
     ports:
     - 15302:8080
     - "15999"
