/*
 * Copyright 2020 The Vitess Authors.

 * Licensed under the Apache License, Version 2.0 (the "License");
 * you may not use this file except in compliance with the License.
 * You may obtain a copy of the License at

 *     http://www.apache.org/licenses/LICENSE-2.0

 * Unless required by applicable law or agreed to in writing, software
 * distributed under the License is distributed on an "AS IS" BASIS,
 * WITHOUT WARRANTIES OR CONDITIONS OF ANY KIND, either express or implied.
 * See the License for the specific language governing permissions and
 * limitations under the License.
 */

package main

import (
	"bytes"
	"encoding/json"
	"fmt"
	"math"
	"os"
	"regexp"
	"strconv"
	"strings"

	jsonpatch "github.com/evanphx/json-patch"
	yamlpatch "github.com/krishicks/yaml-patch"
	"github.com/spf13/pflag"

	"vitess.io/vitess/go/vt/log"
)

const (
	DefaultWebPort        = 8080
	webPortUsage          = "Web port to be used"
	DefaultGrpcPort       = 15999
	gRpcPortUsage         = "gRPC port to be used"
	DefaultMysqlPort      = 15306
	mySqlPortUsage        = "mySql port to be used"
	DefaultKeyspaceData   = "test_keyspace:2:1:create_messages.sql,create_tokens.sql;unsharded_keyspace:0:0:create_dinosaurs.sql,create_eggs.sql"
	keyspaceDataUsage     = "List of keyspace_name/external_db_name:num_of_shards:num_of_replica_tablets:schema_files:<optional>lookup_keyspace_name separated by ';'"
	DefaultCell           = "test"
	cellUsage             = "Vitess Cell name"
	DefaultExternalDbData = ""
	externalDbDataUsage   = "List of Data corresponding to external DBs. List of <external_db_name>,<DB_HOST>,<DB_PORT>,<DB_USER>,<DB_PASS>,<DB_CHARSET> separated by ';'"
	DefaultTopologyFlags  = "--topo_implementation consul --topo_global_server_address consul1:8500 --topo_global_root vitess/global"
	topologyFlagsUsage    = "Vitess Topology Flags config"
)

var (
	tabletsUsed           = 0
	tablesPath            = "tables/"
	baseDockerComposeFile = pflag.String("base_yaml", "vtcompose/docker-compose.base.yml", "Starting docker-compose yaml")
	baseVschemaFile       = pflag.String("base_vschema", "vtcompose/base_vschema.json", "Starting vschema json")

	topologyFlags  = pflag.String("topologyFlags", DefaultTopologyFlags, topologyFlagsUsage)
	webPort        = pflag.Int("webPort", DefaultWebPort, webPortUsage)
	gRpcPort       = pflag.Int("gRpcPort", DefaultGrpcPort, gRpcPortUsage)
	mySqlPort      = pflag.Int("mySqlPort", DefaultMysqlPort, mySqlPortUsage)
	cell           = pflag.String("cell", DefaultCell, cellUsage)
	keyspaceData   = pflag.String("keyspaceData", DefaultKeyspaceData, keyspaceDataUsage)
	externalDbData = pflag.String("externalDbData", DefaultExternalDbData, externalDbDataUsage)
)

type vtOptions struct {
	webPort       int
	gRpcPort      int
	mySqlPort     int
	topologyFlags string
	cell          string
}

type keyspaceInfo struct {
	keyspace        string
	shards          int
	replicaTablets  int
	lookupKeyspace  string
	useLookups      bool
	schemaFile      *os.File
	schemaFileNames []string
}

type externalDbInfo struct {
	dbName    string
	dbHost    string
	dbPort    string
	dbUser    string
	dbPass    string
	dbCharset string
}

func newKeyspaceInfo(
	keyspace string,
	shards int,
	replicaTablets int,
	schemaFiles []string,
	lookupKeyspace string,
) keyspaceInfo {
	k := keyspaceInfo{
		keyspace:        keyspace,
		shards:          shards,
		replicaTablets:  replicaTablets,
		schemaFileNames: schemaFiles,
		lookupKeyspace:  lookupKeyspace,
	}
	if len(strings.TrimSpace(lookupKeyspace)) == 0 {
		k.useLookups = false
	} else {
		k.useLookups = true
	}

	k.schemaFile = nil
	return k
}

func newExternalDbInfo(dbName, dbHost, dbPort, dbUser, dbPass, dbCharset string) externalDbInfo {
	return externalDbInfo{
		dbName:    dbName,
		dbHost:    dbHost,
		dbPort:    dbPort,
		dbUser:    dbUser,
		dbPass:    dbPass,
		dbCharset: dbCharset,
	}
}

func parseKeyspaceInfo(keyspaceData string) map[string]keyspaceInfo {
	keyspaceInfoMap := make(map[string]keyspaceInfo)

	for _, v := range strings.Split(keyspaceData, ";") {
		tokens := strings.Split(v, ":")
		shards, _ := strconv.Atoi(tokens[1])
		replicaTablets, _ := strconv.Atoi(tokens[2])
		schemaFileNames := []string{}
		// Make schemafiles argument optional
		if len(tokens) > 3 {
			f := func(c rune) bool {
				return c == ','
			}
			schemaFileNames = strings.FieldsFunc(tokens[3], f)
		}

		if len(tokens) > 4 {
			keyspaceInfoMap[tokens[0]] = newKeyspaceInfo(tokens[0], shards, replicaTablets, schemaFileNames, tokens[4])
		} else {
			keyspaceInfoMap[tokens[0]] = newKeyspaceInfo(tokens[0], shards, replicaTablets, schemaFileNames, "")
		}
	}

	return keyspaceInfoMap
}

func parseExternalDbData(externalDbData string) map[string]externalDbInfo {
	externalDbInfoMap := make(map[string]externalDbInfo)
	for _, v := range strings.Split(externalDbData, ";") {
		tokens := strings.Split(v, ":")
		if len(tokens) > 1 {
			externalDbInfoMap[tokens[0]] =
				newExternalDbInfo(tokens[0], tokens[1], tokens[2], tokens[3], tokens[4], tokens[5])
		}
	}

	return externalDbInfoMap
}

func main() {
	pflag.Parse()
	keyspaceInfoMap := parseKeyspaceInfo(*keyspaceData)
	externalDbInfoMap := parseExternalDbData(*externalDbData)
	vtOpts := vtOptions{
		webPort:       *webPort,
		gRpcPort:      *gRpcPort,
		mySqlPort:     *mySqlPort,
		topologyFlags: *topologyFlags,
		cell:          *cell,
	}

	// Write schemaFile.
	for k, v := range keyspaceInfoMap {
		if _, ok := externalDbInfoMap[k]; !ok {
			v.schemaFile = createFile(fmt.Sprintf("%s%s_schema_file.sql", tablesPath, v.keyspace))
			appendToSqlFile(v.schemaFileNames, v.schemaFile)
			closeFile(v.schemaFile)
		}
	}

	// Vschema Patching
	for k, keyspaceData := range keyspaceInfoMap {
		vSchemaFile := readFile(*baseVschemaFile)
		if keyspaceData.shards == 0 {
			vSchemaFile = applyJsonInMemoryPatch(vSchemaFile, `[{"op": "replace","path": "/sharded", "value": false}]`)
		}

		// Check if it is an external_db
		if _, ok := externalDbInfoMap[k]; ok {
			//This is no longer necessary, but we'll keep it for reference
			//https://github.com/vitessio/vitess/pull/4868, https://github.com/vitessio/vitess/pull/5010
			//vSchemaFile = applyJsonInMemoryPatch(vSchemaFile,`[{"op": "add","path": "/tables/*", "value": {}}]`)
		} else {
			var primaryTableColumns map[string]string
			vSchemaFile, primaryTableColumns = addTablesVschemaPatch(vSchemaFile, keyspaceData.schemaFileNames)

			if keyspaceData.useLookups {
				lookup := keyspaceInfoMap[keyspaceData.lookupKeyspace]
				vSchemaFile = addLookupDataToVschema(vSchemaFile, lookup.schemaFileNames, primaryTableColumns, lookup.keyspace)
			}
		}

		writeVschemaFile(vSchemaFile, fmt.Sprintf("%s_vschema.json", keyspaceData.keyspace))
	}

	// Docker Compose File Patches
	dockerComposeFile := readFile(*baseDockerComposeFile)
	dockerComposeFile = applyDockerComposePatches(dockerComposeFile, keyspaceInfoMap, externalDbInfoMap, vtOpts)
	writeFile(dockerComposeFile, "docker-compose.yml")
}

func applyJsonInMemoryPatch(vSchemaFile []byte, patchString string) []byte {
	patch, err := jsonpatch.DecodePatch([]byte(patchString))
	if err != nil {
		log.Fatalf("decoding vschema patch failed: %s", err)
	}

	modified, err := patch.Apply(vSchemaFile)
	if err != nil {
		log.Fatalf("applying vschema patch failed: %s", err)
	}
	return modified
}

func applyInMemoryPatch(dockerYaml []byte, patchString string) []byte {
	patch, err := yamlpatch.DecodePatch([]byte(patchString))
	if err != nil {
		log.Fatalf("decoding patch failed: %s", err)
	}

	bs, err := patch.Apply(dockerYaml)
	if err != nil {
		log.Fatalf("applying patch failed: %s", err)
	}
	return bs
}

func createFile(filePath string) *os.File {
	f, err := os.Create(filePath)
	if err != nil {
		log.Fatalf("creating %s %s", filePath, err)
	}
	return f
}

func readFile(filePath string) []byte {
	file, err := os.ReadFile(filePath)

	if err != nil {
		log.Fatalf("reading %s: %s", filePath, err)
	}

	return file
}

func closeFile(file *os.File) {
	err := file.Close()
	if err != nil {
		log.Fatalf("Closing schema_file.sql %s", err)
	}
}

func handleError(err error) {
	if err != nil {
		log.Fatalf("Error: %s", err)
	}
}

func appendToSqlFile(schemaFileNames []string, f *os.File) {
	for _, file := range schemaFileNames {
		data, err := os.ReadFile(tablesPath + file)
		if err != nil {
			log.Fatalf("reading %s: %s", tablesPath+file, err)
		}

		_, err = f.Write(data)
		handleError(err)

		_, err = f.WriteString("\n\n")
		handleError(err)

		err = f.Sync()
		handleError(err)
	}
}

func getTableName(sqlFile string) string {
	sqlFileData, err := os.ReadFile(sqlFile)
	if err != nil {
		log.Fatalf("reading sqlFile file %s: %s", sqlFile, err)
	}

	r, _ := regexp.Compile("CREATE TABLE ([a-z_-]*) \\(")
	rs := r.FindStringSubmatch(string(sqlFileData))
	// replace all ` from table name if exists
	return strings.ReplaceAll(rs[1], "`", "")
}

func getPrimaryKey(sqlFile string) string {
	sqlFileData, err := os.ReadFile(sqlFile)
	if err != nil {
		log.Fatalf("reading sqlFile file %s: %s", sqlFile, err)
	}

	r, _ := regexp.Compile("PRIMARY KEY \\((.*)\\).*")
	rs := r.FindStringSubmatch(string(sqlFileData))

	return rs[1]
}

func getKeyColumns(sqlFile string) string {
	sqlFileData, err := os.ReadFile(sqlFile)
	if err != nil {
		log.Fatalf("reading sqlFile file %s: %s", sqlFile, err)
	}

	r, _ := regexp.Compile("[^PRIMARY] (KEY|UNIQUE KEY) .*\\((.*)\\).*")
	rs := r.FindStringSubmatch(string(sqlFileData))
	// replace all ` from column names if exists
	return strings.ReplaceAll(rs[2], "`", "")
}

func addTablesVschemaPatch(vSchemaFile []byte, schemaFileNames []string) ([]byte, map[string]string) {
	indexedColumns := ""
	primaryTableColumns := make(map[string]string)
	for _, fileName := range schemaFileNames {
		tableName := getTableName(tablesPath + fileName)
		indexedColumns = getPrimaryKey(tablesPath + fileName)
		firstColumnName := strings.Split(indexedColumns, ", ")[0]
		vSchemaFile = applyJsonInMemoryPatch(vSchemaFile, generatePrimaryVIndex(tableName, firstColumnName, "hash"))
		primaryTableColumns[tableName] = firstColumnName
	}

	return vSchemaFile, primaryTableColumns
}

func addLookupDataToVschema(
	vSchemaFile []byte,
	schemaFileNames []string,
	primaryTableColumns map[string]string,
	keyspace string,
) []byte {
	for _, fileName := range schemaFileNames {
		tableName := fileName[7 : len(fileName)-4]
		lookupTableOwner := ""

		// Find owner of lookup table
		for primaryTableName := range primaryTableColumns {
			if strings.HasPrefix(tableName, primaryTableName) && len(primaryTableName) > len(lookupTableOwner) {
				lookupTableOwner = primaryTableName
			}
		}

		indexedColumns := getKeyColumns(tablesPath + fileName)
		firstColumnName := strings.Split(indexedColumns, ", ")[0]

		// Lookup patch under "tables"
		vSchemaFile = applyJsonInMemoryPatch(vSchemaFile, addToColumnVIndexes(lookupTableOwner, firstColumnName, tableName))

		// Generate Vschema lookup hash types
		lookupHash := generateVschemaLookupHash(tableName, keyspace, firstColumnName, primaryTableColumns[lookupTableOwner], lookupTableOwner)
		vSchemaFile = applyJsonInMemoryPatch(vSchemaFile, lookupHash)
	}

	return vSchemaFile
}

func writeVschemaFile(file []byte, fileName string) {
	// Format json file
	var buf bytes.Buffer
	err := json.Indent(&buf, file, "", "\t")
	handleError(err)
	file = buf.Bytes()

	writeFile(file, fileName)
}

func writeFile(file []byte, fileName string) {
	err := os.WriteFile(fileName, file, 0644)
	if err != nil {
		log.Fatalf("writing %s %s", fileName, err)
	}
}

func applyKeyspaceDependentPatches(
	dockerComposeFile []byte,
	keyspaceData keyspaceInfo,
	externalDbInfoMap map[string]externalDbInfo,
	opts vtOptions,
) []byte {
	var externalDbInfo externalDbInfo
	if val, ok := externalDbInfoMap[keyspaceData.keyspace]; ok {
		externalDbInfo = val
	}
	tabAlias := 0 + tabletsUsed*100
	shard := "-"
	var primaryTablets []string
	if tabletsUsed == 0 {
		primaryTablets = append(primaryTablets, "101")
	} else {
		primaryTablets = append(primaryTablets, strconv.Itoa((tabletsUsed+1)*100+1))
	}
	interval := int(math.Floor(256 / float64(keyspaceData.shards)))

	for i := 1; i < keyspaceData.shards; i++ {
		primaryTablets = append(primaryTablets, strconv.Itoa((i+1)*100+1))
	}

	setKeyspaceDurabilityPolicy := generateSetKeyspaceDurabilityPolicy(primaryTablets, keyspaceData.keyspace, opts)
	dockerComposeFile = applyInMemoryPatch(dockerComposeFile, setKeyspaceDurabilityPolicy)

	schemaLoad := generateSchemaload(primaryTablets, "", keyspaceData.keyspace, externalDbInfo, opts)
	dockerComposeFile = applyInMemoryPatch(dockerComposeFile, schemaLoad)

	// Append Primary and Replica Tablets
	if keyspaceData.shards < 2 {
		tabAlias = tabAlias + 100
		dockerComposeFile = applyTabletPatches(dockerComposeFile, tabAlias, shard, keyspaceData, externalDbInfoMap, opts)
		dockerComposeFile = applyShardPatches(dockerComposeFile, tabAlias, shard, keyspaceData, externalDbInfoMap, opts)
	} else {
		// Determine shard range
		for i := range keyspaceData.shards {
			if i == 0 {
				shard = fmt.Sprintf("-%x", interval)
			} else if i == (keyspaceData.shards - 1) {
				shard = fmt.Sprintf("%x-", interval*i)
			} else {
				shard = fmt.Sprintf("%x-%x", interval*(i), interval*(i+1))
			}
			tabAlias = tabAlias + 100
			dockerComposeFile = applyTabletPatches(dockerComposeFile, tabAlias, shard, keyspaceData, externalDbInfoMap, opts)
			dockerComposeFile = applyShardPatches(dockerComposeFile, tabAlias, shard, keyspaceData, externalDbInfoMap, opts)
		}
	}

	tabletsUsed += len(primaryTablets)
	return dockerComposeFile
}

func applyDefaultDockerPatches(
	dockerComposeFile []byte,
	keyspaceInfoMap map[string]keyspaceInfo,
	externalDbInfoMap map[string]externalDbInfo,
	opts vtOptions,
) []byte {

	var dbInfo externalDbInfo
	// This is a workaround to check if there are any externalDBs defined
	for _, keyspaceData := range keyspaceInfoMap {
		if val, ok := externalDbInfoMap[keyspaceData.keyspace]; ok {
			dbInfo = val
		}
	}

	dockerComposeFile = applyInMemoryPatch(dockerComposeFile, generateVtctld(opts))
	dockerComposeFile = applyInMemoryPatch(dockerComposeFile, generateVtgate(opts))
	dockerComposeFile = applyInMemoryPatch(dockerComposeFile, generateVreplication(dbInfo, opts))
	dockerComposeFile = applyInMemoryPatch(dockerComposeFile, generateVTOrc(dbInfo, keyspaceInfoMap, opts))
	return dockerComposeFile
}

func applyDockerComposePatches(
	dockerComposeFile []byte,
	keyspaceInfoMap map[string]keyspaceInfo,
	externalDbInfoMap map[string]externalDbInfo,
	vtOpts vtOptions,
) []byte {
	// Vtctld, vtgate, vtwork patches.
	dockerComposeFile = applyDefaultDockerPatches(dockerComposeFile, keyspaceInfoMap, externalDbInfoMap, vtOpts)
	for _, keyspaceData := range keyspaceInfoMap {
		dockerComposeFile = applyKeyspaceDependentPatches(dockerComposeFile, keyspaceData, externalDbInfoMap, vtOpts)
	}

	return dockerComposeFile
}

func applyShardPatches(
	dockerComposeFile []byte,
	tabAlias int,
	shard string,
	keyspaceData keyspaceInfo,
	externalDbInfoMap map[string]externalDbInfo,
	opts vtOptions,
) []byte {
	var dbInfo externalDbInfo
	if val, ok := externalDbInfoMap[keyspaceData.keyspace]; ok {
		dbInfo = val
	}
	dockerComposeFile = applyInMemoryPatch(dockerComposeFile, generateExternalPrimary(tabAlias, shard, keyspaceData, dbInfo, opts))
	return dockerComposeFile
}

func generateExternalPrimary(
	tabAlias int,
	shard string,
	keyspaceData keyspaceInfo,
	dbInfo externalDbInfo,
	opts vtOptions,
) string {

	aliases := []int{tabAlias + 1} // primary alias, e.g. 201
	for i := range keyspaceData.replicaTablets {
		aliases = append(aliases, tabAlias+2+i) // replica aliases, e.g. 202, 203, ...
	}

	externalPrimaryTab := tabAlias
	externalDb := "0"

	if dbInfo.dbName != "" {
		externalDb = "1"
	} else {
		return ""
	}

	return fmt.Sprintf(`
- op: add
  path: /services/vttablet%[1]d
  value:
<<<<<<< HEAD
    image: vitess/lite:v21.0.4
=======
    image: vitess/lite:v21.0.5
>>>>>>> 9c30117e
    ports:
      - "15%[1]d:%[3]d"
      - "%[4]d"
      - "3306"
    volumes:
      - ".:/script"
    environment:
      - TOPOLOGY_FLAGS=%[2]s
      - WEB_PORT=%[3]d
      - GRPC_PORT=%[4]d
      - CELL=%[5]s
      - SHARD=%[6]s
      - KEYSPACE=%[7]s
      - ROLE=primary
      - VTHOST=vttablet%[1]d
      - EXTERNAL_DB=%[8]s
      - DB_PORT=%[9]s
      - DB_HOST=%[10]s
      - DB_USER=%[11]s
      - DB_PASS=%[12]s
      - DB_CHARSET=%[13]s
    command: ["sh", "-c", "[ $$EXTERNAL_DB -eq 1 ] && /script/vttablet-up.sh %[1]d || exit 0"]
    depends_on:
      - vtctld
    healthcheck:
        test: ["CMD-SHELL","curl -s --fail --show-error localhost:%[3]d/debug/health"]
        interval: 30s
        timeout: 10s
        retries: 15
`, externalPrimaryTab, opts.topologyFlags, opts.webPort, opts.gRpcPort, opts.cell, shard, keyspaceData.keyspace, externalDb, dbInfo.dbPort, dbInfo.dbHost, dbInfo.dbUser, dbInfo.dbPass, dbInfo.dbCharset)
}

func applyTabletPatches(
	dockerComposeFile []byte,
	tabAlias int,
	shard string,
	keyspaceData keyspaceInfo,
	externalDbInfoMap map[string]externalDbInfo,
	opts vtOptions,
) []byte {
	var dbInfo externalDbInfo
	if val, ok := externalDbInfoMap[keyspaceData.keyspace]; ok {
		dbInfo = val
	}
	dockerComposeFile = applyInMemoryPatch(dockerComposeFile, generateDefaultTablet(tabAlias+1, shard, "primary", keyspaceData.keyspace, dbInfo, opts))
	for i := range keyspaceData.replicaTablets {
		dockerComposeFile = applyInMemoryPatch(dockerComposeFile, generateDefaultTablet(tabAlias+2+i, shard, "replica", keyspaceData.keyspace, dbInfo, opts))
	}
	return dockerComposeFile
}

func generateDefaultTablet(tabAlias int, shard, role, keyspace string, dbInfo externalDbInfo, opts vtOptions) string {
	externalDb := "0"
	if dbInfo.dbName != "" {
		externalDb = "1"
	}

	return fmt.Sprintf(`
- op: add
  path: /services/vttablet%[1]d
  value:
<<<<<<< HEAD
    image: vitess/lite:v21.0.4
=======
    image: vitess/lite:v21.0.5
>>>>>>> 9c30117e
    ports:
    - "15%[1]d:%[4]d"
    - "%[5]d"
    - "3306"
    volumes:
    - ".:/script"
    environment:
    - TOPOLOGY_FLAGS=%[7]s
    - WEB_PORT=%[4]d
    - GRPC_PORT=%[5]d
    - CELL=%[8]s
    - KEYSPACE=%[6]s
    - SHARD=%[2]s
    - ROLE=%[3]s
    - VTHOST=vttablet%[1]d
    - EXTERNAL_DB=%[9]s
    - DB_PORT=%[10]s
    - DB_HOST=%[11]s
    - DB_USER=%[12]s
    - DB_PASS=%[13]s
    - DB_CHARSET=%[14]s
    command: ["sh", "-c", "/script/vttablet-up.sh %[1]d"]
    depends_on:
      - vtctld
    healthcheck:
        test: ["CMD-SHELL","curl -s --fail --show-error localhost:%[4]d/debug/health"]
        interval: 30s
        timeout: 10s
        retries: 15
`, tabAlias, shard, role, opts.webPort, opts.gRpcPort, keyspace, opts.topologyFlags, opts.cell, externalDb, dbInfo.dbPort, dbInfo.dbHost, dbInfo.dbUser, dbInfo.dbPass, dbInfo.dbCharset)
}

func generateVtctld(opts vtOptions) string {
	return fmt.Sprintf(`
- op: add
  path: /services/vtctld
  value:
<<<<<<< HEAD
    image: vitess/lite:v21.0.4
=======
    image: vitess/lite:v21.0.5
>>>>>>> 9c30117e
    ports:
      - "15000:%[1]d"
      - "%[2]d"
    command: ["sh", "-c", " /vt/bin/vtctld \
        %[3]s \
        --cell %[4]s \
        --service_map 'grpc-vtctl,grpc-vtctld' \
        --backup_storage_implementation file \
        --file_backup_storage_root /vt/vtdataroot/backups \
        --logtostderr=true \
        --port %[1]d \
        --grpc_port %[2]d \
        "]
    volumes:
      - .:/script
    depends_on:
      - consul1
      - consul2
      - consul3
    depends_on:
      external_db_host:
        condition: service_healthy
`, opts.webPort, opts.gRpcPort, opts.topologyFlags, opts.cell)
}

func generateVtgate(opts vtOptions) string {
	return fmt.Sprintf(`
- op: add
  path: /services/vtgate
  value:
<<<<<<< HEAD
    image: vitess/lite:v21.0.4
=======
    image: vitess/lite:v21.0.5
>>>>>>> 9c30117e
    ports:
      - "15099:%[1]d"
      - "%[2]d"
      - "15306:%[3]d"
    command: ["sh", "-c", "/script/run-forever.sh /vt/bin/vtgate \
        %[4]s \
        --logtostderr=true \
        --port %[1]d \
        --grpc_port %[2]d \
        --mysql_server_port %[3]d \
        --mysql_auth_server_impl none \
        --cell %[5]s \
        --cells_to_watch %[5]s \
        --tablet_types_to_wait PRIMARY,REPLICA,RDONLY \
        --service_map 'grpc-vtgateservice' \
        --normalize_queries=true \
        "]
    volumes:
      - .:/script
    depends_on:
      - vtctld
`, opts.webPort, opts.gRpcPort, opts.mySqlPort, opts.topologyFlags, opts.cell)
}

func generateVTOrc(dbInfo externalDbInfo, keyspaceInfoMap map[string]keyspaceInfo, opts vtOptions) string {
	externalDb := "0"
	if dbInfo.dbName != "" {
		externalDb = "1"
	}

	var depends []string
	for _, keyspaceData := range keyspaceInfoMap {
		depends = append(depends, "set_keyspace_durability_policy_"+keyspaceData.keyspace)
	}
	depends = append(depends, "vtctld")
	dependsOn := "depends_on: [" + strings.Join(depends, ", ") + "]"

	return fmt.Sprintf(`
- op: add
  path: /services/vtorc
  value:
<<<<<<< HEAD
    image: vitess/lite:v21.0.4
=======
    image: vitess/lite:v21.0.5
>>>>>>> 9c30117e
    volumes:
      - ".:/script"
    environment:
      - WEB_PORT=%[1]d
      - TOPOLOGY_FLAGS=%[2]s
      - EXTERNAL_DB=%[3]s
      - DB_USER=%[4]s
      - DB_PASS=%[5]s
    ports:
      - "13000:%[1]d"
    command: ["sh", "-c", "/script/vtorc-up.sh"]
    %[6]s
`, opts.webPort, opts.topologyFlags, externalDb, dbInfo.dbUser, dbInfo.dbPass, dependsOn)
}

func generateVreplication(dbInfo externalDbInfo, opts vtOptions) string {
	externalDb := "0"
	if dbInfo.dbName != "" {
		externalDb = "1"
	}
	return fmt.Sprintf(`
- op: add
  path: /services/vreplication
  value:
<<<<<<< HEAD
    image: vitess/lite:v21.0.4
=======
    image: vitess/lite:v21.0.5
>>>>>>> 9c30117e
    volumes:
      - ".:/script"
    environment:
      - TOPOLOGY_FLAGS=%[1]s
      - EXTERNAL_DB=%[2]s
    command: ["sh", "-c", "[ $$EXTERNAL_DB -eq 1 ] && /script/externaldb_vreplication.sh || exit 0"]
    depends_on:
      - vtctld
`, opts.topologyFlags, externalDb)
}

func generateSetKeyspaceDurabilityPolicy(
	tabletAliases []string,
	keyspace string,
	opts vtOptions,
) string {
	// Formatting for list in yaml
	var aliases []string
	for _, tabletId := range tabletAliases {
		aliases = append(aliases, "vttablet"+tabletId)
	}
	dependsOn := "depends_on: [" + strings.Join(aliases, ", ") + "]"

	return fmt.Sprintf(`
- op: add
  path: /services/set_keyspace_durability_policy_%[3]s
  value:
<<<<<<< HEAD
    image: vitess/lite:v21.0.4
=======
    image: vitess/lite:v21.0.5
>>>>>>> 9c30117e
    volumes:
      - ".:/script"
    environment:
      - GRPC_PORT=%[2]d
      - KEYSPACES=%[3]s
    command: ["sh", "-c", "/script/set_keyspace_durability_policy.sh"]
    %[1]s
`, dependsOn, opts.gRpcPort, keyspace)
}

func generateSchemaload(
	tabletAliases []string,
	postLoadFile string,
	keyspace string,
	dbInfo externalDbInfo,
	opts vtOptions,
) string {
	targetTab := tabletAliases[0]
	schemaFileName := fmt.Sprintf("%s_schema_file.sql", keyspace)
	externalDb := "0"

	if dbInfo.dbName != "" {
		schemaFileName = ""
		externalDb = "1"
	}

	// Formatting for list in yaml
	for i, tabletId := range tabletAliases {
		tabletAliases[i] = "vttablet" + tabletId + ": " + "{condition : service_healthy}"
	}
	dependsOn := "depends_on: {" + strings.Join(tabletAliases, ", ") + "}"

	return fmt.Sprintf(`
- op: add
  path: /services/schemaload_%[7]s
  value:
<<<<<<< HEAD
    image: vitess/lite:v21.0.4
=======
    image: vitess/lite:v21.0.5
>>>>>>> 9c30117e
    volumes:
      - ".:/script"
    environment:
      - TOPOLOGY_FLAGS=%[3]s
      - WEB_PORT=%[4]d
      - GRPC_PORT=%[5]d
      - CELL=%[6]s
      - KEYSPACE=%[7]s
      - TARGETTAB=%[6]s-0000000%[2]s
      - SLEEPTIME=15
      - VSCHEMA_FILE=%[7]s_vschema.json
      - SCHEMA_FILES=%[9]s
      - POST_LOAD_FILE=%[8]s
      - EXTERNAL_DB=%[10]s
    command: ["sh", "-c", "/script/schemaload.sh"]
    %[1]s
`, dependsOn, targetTab, opts.topologyFlags, opts.webPort, opts.gRpcPort, opts.cell, keyspace, postLoadFile, schemaFileName, externalDb)
}

func generatePrimaryVIndex(tableName, column, name string) string {
	return fmt.Sprintf(`
[{"op": "add",
"path": "/tables/%[1]s",
"value":
  {"column_vindexes": [
    {
      "column": "%[2]s",
      "name":  "%[3]s"
    }
  ]}
}]
`, tableName, column, name)
}

func generateVschemaLookupHash(tableName, tableKeyspace, from, to, owner string) string {
	return fmt.Sprintf(`
[{"op": "add",
"path": "/vindexes/%[1]s",
"value":
  {"type": "lookup_hash",
    "params": {
      "table": "%[2]s.%[1]s",
      "from": "%[3]s",
      "to": "%[4]s",
      "autocommit": "true"
    },
  "owner": "%[5]s"
  }
}]
`, tableName, tableKeyspace, from, to, owner)
}

func addToColumnVIndexes(tableName, column, referenceName string) string {
	return fmt.Sprintf(`
[{"op": "add",
"path": "/tables/%[1]s/column_vindexes/-",
"value":
    {
      "column": "%[2]s",
      "name":  "%[3]s"
    }
}]
`, tableName, column, referenceName)
}<|MERGE_RESOLUTION|>--- conflicted
+++ resolved
@@ -525,11 +525,7 @@
 - op: add
   path: /services/vttablet%[1]d
   value:
-<<<<<<< HEAD
-    image: vitess/lite:v21.0.4
-=======
     image: vitess/lite:v21.0.5
->>>>>>> 9c30117e
     ports:
       - "15%[1]d:%[3]d"
       - "%[4]d"
@@ -591,11 +587,7 @@
 - op: add
   path: /services/vttablet%[1]d
   value:
-<<<<<<< HEAD
-    image: vitess/lite:v21.0.4
-=======
     image: vitess/lite:v21.0.5
->>>>>>> 9c30117e
     ports:
     - "15%[1]d:%[4]d"
     - "%[5]d"
@@ -633,11 +625,7 @@
 - op: add
   path: /services/vtctld
   value:
-<<<<<<< HEAD
-    image: vitess/lite:v21.0.4
-=======
     image: vitess/lite:v21.0.5
->>>>>>> 9c30117e
     ports:
       - "15000:%[1]d"
       - "%[2]d"
@@ -668,11 +656,7 @@
 - op: add
   path: /services/vtgate
   value:
-<<<<<<< HEAD
-    image: vitess/lite:v21.0.4
-=======
     image: vitess/lite:v21.0.5
->>>>>>> 9c30117e
     ports:
       - "15099:%[1]d"
       - "%[2]d"
@@ -714,11 +698,7 @@
 - op: add
   path: /services/vtorc
   value:
-<<<<<<< HEAD
-    image: vitess/lite:v21.0.4
-=======
     image: vitess/lite:v21.0.5
->>>>>>> 9c30117e
     volumes:
       - ".:/script"
     environment:
@@ -743,11 +723,7 @@
 - op: add
   path: /services/vreplication
   value:
-<<<<<<< HEAD
-    image: vitess/lite:v21.0.4
-=======
     image: vitess/lite:v21.0.5
->>>>>>> 9c30117e
     volumes:
       - ".:/script"
     environment:
@@ -775,11 +751,7 @@
 - op: add
   path: /services/set_keyspace_durability_policy_%[3]s
   value:
-<<<<<<< HEAD
-    image: vitess/lite:v21.0.4
-=======
     image: vitess/lite:v21.0.5
->>>>>>> 9c30117e
     volumes:
       - ".:/script"
     environment:
@@ -816,11 +788,7 @@
 - op: add
   path: /services/schemaload_%[7]s
   value:
-<<<<<<< HEAD
-    image: vitess/lite:v21.0.4
-=======
     image: vitess/lite:v21.0.5
->>>>>>> 9c30117e
     volumes:
       - ".:/script"
     environment:
