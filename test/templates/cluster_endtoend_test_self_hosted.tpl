name: {{.Name}}
on: [push, pull_request]
concurrency:
  group: format('{0}-{1}', ${{"{{"}} github.ref {{"}}"}}, '{{.Name}}')
  cancel-in-progress: true

jobs:
  build:
    name: Run endtoend tests on {{.Name}}
    runs-on:
      group: vitess-ubuntu20
    env:
      GOPRIVATE: github.com/slackhq/vitess-addons
      GH_ACCESS_TOKEN: {{"${{ secrets.GH_ACCESS_TOKEN }}"}}

    steps:
      - name: Check if workflow needs to be skipped
        id: skip-workflow
        run: |
          skip='false'
          if [[ "{{"${{github.event.pull_request}}"}}" ==  "" ]] && [[ "{{"${{github.ref}}"}}" != "refs/heads/main" ]] && [[ ! "{{"${{github.ref}}"}}" =~ ^refs/heads/slack-vitess-r[0-9]+\.[0-9]$ ]] && [[ ! "{{"${{github.ref}}"}}" =~ "refs/tags/.*" ]]; then
            skip='true'
          fi
          echo Skip ${skip}
          echo "skip-workflow=${skip}" >> $GITHUB_OUTPUT

      - name: Check out code
        if: steps.skip-workflow.outputs.skip-workflow == 'false'
        uses: actions/checkout@v3

      - name: Check for changes in relevant files
        if: steps.skip-workflow.outputs.skip-workflow == 'false'
        uses: frouioui/paths-filter@main
        id: changes
        with:
          token: ''
          filters: |
            end_to_end:
              - 'go/**/*.go'
              - 'test.go'
              - 'Makefile'
              - 'build.env'
              - 'go.sum'
              - 'go.mod'
              - 'proto/*.proto'
              - 'tools/**'
              - 'config/**'
              - '.github/docker/**'
              - 'bootstrap.sh'
              - '.github/workflows/{{.FileName}}'

      - name: Build Docker Image
        if: steps.skip-workflow.outputs.skip-workflow == 'false' && steps.changes.outputs.end_to_end == 'true'
        run: docker build -f {{.Dockerfile}} -t {{.ImageName}}:$GITHUB_SHA  .

      - name: Run test
        if: steps.skip-workflow.outputs.skip-workflow == 'false' && steps.changes.outputs.end_to_end == 'true'
<<<<<<< HEAD
        timeout-minutes: 30
        run: docker run --name "{{.ImageName}}_$GITHUB_SHA" {{.ImageName}}:$GITHUB_SHA /bin/bash -c "source build.env && git config --global url.https://$GH_ACCESS_TOKEN@github.com/.insteadOf https://github.com/ && go run test.go -keep-data=true -docker=false -print-log -follow -shard {{.Shard}} -- -- --keep-data=true"
=======
        uses: nick-fields/retry@v2
        with:
          timeout_minutes: 30
          max_attempts: 3
          retry_on: error
          command: |
            # We set the VTDATAROOT to the /tmp folder to reduce the file path of mysql.sock file
            # which musn't be more than 107 characters long.
            export VTDATAROOT="/tmp/"

            docker run --name "{{.ImageName}}_$GITHUB_SHA" {{.ImageName}}:$GITHUB_SHA /bin/bash -c 'source build.env && go run test.go -keep-data=true -docker=false -print-log -follow -shard {{.Shard}} -- -- --keep-data=true'
>>>>>>> abadd5af

      - name: Print Volume Used
        if: always() && steps.skip-workflow.outputs.skip-workflow == 'false' && steps.changes.outputs.end_to_end == 'true'
        run: |
          docker inspect -f '{{"{{ (index .Mounts 0).Name }}"}}' {{.ImageName}}_$GITHUB_SHA

      - name: Cleanup Docker Volume
        if: steps.skip-workflow.outputs.skip-workflow == 'false' && steps.changes.outputs.end_to_end == 'true'
        run: |
          docker rm -v {{.ImageName}}_$GITHUB_SHA

      - name: Cleanup Docker Container
        if: always() && steps.skip-workflow.outputs.skip-workflow == 'false' && steps.changes.outputs.end_to_end == 'true'
        run: |
          docker rm -f {{.ImageName}}_$GITHUB_SHA

      - name: Cleanup Docker Image
        if: steps.skip-workflow.outputs.skip-workflow == 'false' && steps.changes.outputs.end_to_end == 'true'
        run: |
          docker image rm {{.ImageName}}:$GITHUB_SHA<|MERGE_RESOLUTION|>--- conflicted
+++ resolved
@@ -55,10 +55,6 @@
 
       - name: Run test
         if: steps.skip-workflow.outputs.skip-workflow == 'false' && steps.changes.outputs.end_to_end == 'true'
-<<<<<<< HEAD
-        timeout-minutes: 30
-        run: docker run --name "{{.ImageName}}_$GITHUB_SHA" {{.ImageName}}:$GITHUB_SHA /bin/bash -c "source build.env && git config --global url.https://$GH_ACCESS_TOKEN@github.com/.insteadOf https://github.com/ && go run test.go -keep-data=true -docker=false -print-log -follow -shard {{.Shard}} -- -- --keep-data=true"
-=======
         uses: nick-fields/retry@v2
         with:
           timeout_minutes: 30
@@ -70,7 +66,6 @@
             export VTDATAROOT="/tmp/"
 
             docker run --name "{{.ImageName}}_$GITHUB_SHA" {{.ImageName}}:$GITHUB_SHA /bin/bash -c 'source build.env && go run test.go -keep-data=true -docker=false -print-log -follow -shard {{.Shard}} -- -- --keep-data=true'
->>>>>>> abadd5af
 
       - name: Print Volume Used
         if: always() && steps.skip-workflow.outputs.skip-workflow == 'false' && steps.changes.outputs.end_to_end == 'true'
