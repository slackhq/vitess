<<<<<<< HEAD
ARG bootstrap_version=27.5
=======
ARG bootstrap_version=27.7
>>>>>>> bd4a868d
ARG image="vitess/bootstrap:${bootstrap_version}-{{.Platform}}"

FROM "${image}"

USER root

# Re-copy sources from working tree
RUN rm -rf /vt/src/vitess.io/vitess/*
COPY . /vt/src/vitess.io/vitess

{{if .InstallXtraBackup}}
# install XtraBackup
RUN wget https://repo.percona.com/apt/percona-release_latest.$(lsb_release -sc)_all.deb
RUN apt-get update
RUN apt-get install -y gnupg2
RUN dpkg -i percona-release_latest.$(lsb_release -sc)_all.deb
<<<<<<< HEAD
RUN percona-release enable-only pxb-24
=======
RUN percona-release enable-only tools
>>>>>>> bd4a868d
RUN apt-get update
RUN apt-get install -y percona-xtrabackup-24
{{end}}

# Set the working directory
WORKDIR /vt/src/vitess.io/vitess

# Fix permissions
RUN chown -R vitess:vitess /vt

USER vitess

# Set environment variables
ENV VTROOT /vt/src/vitess.io/vitess
# Set the vtdataroot such that it uses the volume mount
ENV VTDATAROOT /vt/vtdataroot

ENV GOPRIVATE github.com/slackhq/vitess-addons

# create the vtdataroot directory
RUN mkdir -p $VTDATAROOT

# install goimports
RUN go install golang.org/x/tools/cmd/goimports@latest

{{if .MakeTools}}
# make tools
RUN make tools
{{end}}

# sleep for 50 minutes
CMD sleep 3000<|MERGE_RESOLUTION|>--- conflicted
+++ resolved
@@ -1,8 +1,4 @@
-<<<<<<< HEAD
-ARG bootstrap_version=27.5
-=======
 ARG bootstrap_version=27.7
->>>>>>> bd4a868d
 ARG image="vitess/bootstrap:${bootstrap_version}-{{.Platform}}"
 
 FROM "${image}"
@@ -19,11 +15,7 @@
 RUN apt-get update
 RUN apt-get install -y gnupg2
 RUN dpkg -i percona-release_latest.$(lsb_release -sc)_all.deb
-<<<<<<< HEAD
-RUN percona-release enable-only pxb-24
-=======
 RUN percona-release enable-only tools
->>>>>>> bd4a868d
 RUN apt-get update
 RUN apt-get install -y percona-xtrabackup-24
 {{end}}
