#!/usr/bin/env python
# coding: utf-8

import hmac
import json
import logging
import os
import struct
import threading
import time
import traceback
import unittest
import urllib

import environment
import tablet
import utils

from net import gorpc
from vtdb import keyrange
from vtdb import keyrange_constants
from vtdb import keyspace
from vtdb import dbexceptions
from vtdb import vtgatev2
from vtdb import vtgate_cursor


conn_class = vtgatev2

shard_0_master = tablet.Tablet()
shard_0_replica = tablet.Tablet()

shard_1_master = tablet.Tablet()
shard_1_replica = tablet.Tablet()

vtgate_server = None
vtgate_port = None

KEYSPACE_NAME = 'test_keyspace'
shard_names = ['-80', '80-']
shard_kid_map = {'-80': [527875958493693904, 626750931627689502,
                         345387386794260318, 332484755310826578,
                         1842642426274125671, 1326307661227634652,
                         1761124146422844620, 1661669973250483744,
                         3361397649937244239, 2444880764308344533],
                 '80-': [9767889778372766922, 9742070682920810358,
                         10296850775085416642, 9537430901666854108,
                         10440455099304929791, 11454183276974683945,
                         11185910247776122031, 10460396697869122981,
                         13379616110062597001, 12826553979133932576],
                 }

create_vt_insert_test = '''create table vt_insert_test (
id bigint auto_increment,
msg varchar(64),
keyspace_id bigint(20) unsigned NOT NULL,
primary key (id)
) Engine=InnoDB'''

create_vt_a = '''create table vt_a (
eid bigint,
id int,
keyspace_id bigint(20) unsigned NOT NULL,
primary key(eid, id)
) Engine=InnoDB'''

create_tables = [create_vt_insert_test, create_vt_a]
pack_kid = struct.Struct('!Q').pack


def setUpModule():
  logging.debug("in setUpModule")
  try:
    environment.topo_server_setup()

    # start mysql instance external to the test
    setup_procs = [shard_0_master.init_mysql(),
                   shard_0_replica.init_mysql(),
                   shard_1_master.init_mysql(),
                   shard_1_replica.init_mysql()
                  ]
    utils.wait_procs(setup_procs)
    setup_tablets()
  except:
    tearDownModule()
    raise

def tearDownModule():
  global vtgate_server
  logging.debug("in tearDownModule")
  if utils.options.skip_teardown:
    return
  logging.debug("Tearing down the servers and setup")
  utils.vtgate_kill(vtgate_server)
  tablet.kill_tablets([shard_0_master, shard_0_replica, shard_1_master,
                       shard_1_replica])
  teardown_procs = [shard_0_master.teardown_mysql(),
                    shard_0_replica.teardown_mysql(),
                    shard_1_master.teardown_mysql(),
                    shard_1_replica.teardown_mysql(),
                   ]
  utils.wait_procs(teardown_procs, raise_on_error=False)

  environment.topo_server_teardown()

  utils.kill_sub_processes()
  utils.remove_tmp_files()

  shard_0_master.remove_tree()
  shard_0_replica.remove_tree()
  shard_1_master.remove_tree()
  shard_1_replica.remove_tree()

def setup_tablets():
  global vtgate_server
  global vtgate_port

  # Start up a master mysql and vttablet
  logging.debug("Setting up tablets")
  utils.run_vtctl(['CreateKeyspace', KEYSPACE_NAME])
  utils.run_vtctl(['SetKeyspaceShardingInfo', '-force', KEYSPACE_NAME,
                   'keyspace_id', 'uint64'])
  shard_0_master.init_tablet('master', keyspace=KEYSPACE_NAME, shard='-80')
  shard_0_replica.init_tablet('replica', keyspace=KEYSPACE_NAME, shard='-80')
  shard_1_master.init_tablet('master', keyspace=KEYSPACE_NAME, shard='80-')
  shard_1_replica.init_tablet('replica', keyspace=KEYSPACE_NAME, shard='80-')

  utils.run_vtctl(['RebuildKeyspaceGraph', KEYSPACE_NAME], auto_log=True)

  for t in [shard_0_master, shard_0_replica, shard_1_master, shard_1_replica]:
    t.create_db('vt_test_keyspace')
    for create_table in create_tables:
      t.mquery(shard_0_master.dbname, create_table)
    t.start_vttablet(wait_for_state=None)

  for t in [shard_0_master, shard_0_replica, shard_1_master, shard_1_replica]:
    t.wait_for_vttablet_state('SERVING')

  utils.run_vtctl(['ReparentShard', '-force', KEYSPACE_NAME+'/-80',
                   shard_0_master.tablet_alias], auto_log=True)
  utils.run_vtctl(['ReparentShard', '-force', KEYSPACE_NAME+'/80-',
                   shard_1_master.tablet_alias], auto_log=True)

  utils.run_vtctl(['RebuildKeyspaceGraph', KEYSPACE_NAME],
                   auto_log=True)

  utils.check_srv_keyspace('test_nj', KEYSPACE_NAME,
                           'Partitions(master): -80 80-\n' +
                           'Partitions(replica): -80 80-\n' +
                           'TabletTypes: master,replica')

  vtgate_server, vtgate_port = utils.vtgate_start()


def get_connection(user=None, password=None):
  global vtgate_port
  timeout = 10.0
  conn = None
  vtgate_addrs = {"_vt": ["localhost:%s" % (vtgate_port),]}
  conn = conn_class.connect(vtgate_addrs, timeout,
                            user=user, password=password)
  return conn

def get_keyrange(shard_name):
  kr = None
  if shard_name == keyrange_constants.SHARD_ZERO:
    kr = keyrange_constants.NON_PARTIAL_KEYRANGE
  else:
    kr_parts = shard_name.split('-')
    if len(kr_parts) != 2:
      raise dbexceptions.DatabaseError('Invalid shard_name %s for keyspace %s',
                                       shard_name, keyspace)
    kr = keyrange.KeyRange((kr_parts[0].decode('hex'),
                            kr_parts[1].decode('hex')))
  return kr


def do_write(count, shard_index):
  kid_list = shard_kid_map[shard_names[shard_index]]
  vtgate_conn = get_connection()
  vtgate_conn.begin()
  vtgate_conn._execute(
      "delete from vt_insert_test", {},
      KEYSPACE_NAME, 'master',
      keyranges=[get_keyrange(shard_names[shard_index])])
  for x in xrange(count):
    keyspace_id = kid_list[x%len(kid_list)]
    vtgate_conn._execute(
        "insert into vt_insert_test (msg, keyspace_id) values (%(msg)s, %(keyspace_id)s)",
        {'msg': 'test %s' % x, 'keyspace_id': keyspace_id},
        KEYSPACE_NAME, 'master', keyspace_ids=[pack_kid(keyspace_id)])
  vtgate_conn.commit()


def restart_vtgate(extra_args={}):
  global vtgate_server, vtgate_port
  utils.vtgate_kill(vtgate_server)
  vtgate_server, vtgate_port = utils.vtgate_start(vtgate_port, extra_args=extra_args)


class TestVTGateFunctions(unittest.TestCase):
  def setUp(self):
    self.shard_index = 1
    self.master_tablet = shard_1_master
    self.replica_tablet = shard_1_replica

  def test_status(self):
    self.assertIn('</html>', utils.get_status(vtgate_port))

  def test_connect(self):
    try:
      vtgate_conn = get_connection()
    except Exception, e:
      self.fail("Connection to vtgate failed with error %s" % str(e))
    self.assertNotEqual(vtgate_conn, None)

  def test_writes(self):
    try:
      vtgate_conn = get_connection()
      count = 10
      vtgate_conn.begin()
      vtgate_conn._execute(
          "delete from vt_insert_test", {},
          KEYSPACE_NAME, 'master',
          keyranges=[get_keyrange(shard_names[self.shard_index])])
      kid_list = shard_kid_map[shard_names[self.shard_index]]
      for x in xrange(count):
        keyspace_id = kid_list[count%len(kid_list)]
        vtgate_conn._execute(
            "insert into vt_insert_test (msg, keyspace_id) values (%(msg)s, %(keyspace_id)s)",
            {'msg': 'test %s' % x, 'keyspace_id': keyspace_id},
            KEYSPACE_NAME, 'master', keyspace_ids=[pack_kid(keyspace_id)])
      vtgate_conn.commit()
      results, rowcount = vtgate_conn._execute(
          "select * from vt_insert_test", {},
          KEYSPACE_NAME, 'master',
          keyranges=[get_keyrange(shard_names[self.shard_index])])[:2]
      self.assertEqual(rowcount, count, "master fetch works")
    except Exception, e:
      logging.debug("Write failed with error %s" % str(e))
      raise

  def test_query_routing(self):
    """Test VtGate routes queries to the right tablets"""
    try:
      row_counts = [50, 75]
      for shard_index in [0,1]:
        do_write(row_counts[shard_index], shard_index)
      master_conn = get_connection()
      for shard_index in [0,1]:
        # Fetch all rows in each shard
        results, rowcount = master_conn._execute("select * from vt_insert_test", {},
              KEYSPACE_NAME, 'master', keyranges=[get_keyrange(shard_names[shard_index])])[:2]
        # Verify row count
        self.assertEqual(rowcount, row_counts[shard_index])
        # Verify keyspace id
        for result in results:
          kid = result[2]
          self.assertTrue(kid in shard_kid_map[shard_names[shard_index]])
      # Do a cross shard range query and assert all rows are fetched
      results, rowcount = master_conn._execute("select * from vt_insert_test", {},
            KEYSPACE_NAME, 'master', keyranges=[get_keyrange('75-95')])[:2]
      self.assertEqual(rowcount, row_counts[0] + row_counts[1])
    except Exception, e:
      logging.debug("failed with error %s, %s" % (str(e), traceback.print_exc()))
      raise


  def test_rollback(self):
    try:
      vtgate_conn = get_connection()
      count = 10
      vtgate_conn.begin()
      vtgate_conn._execute(
          "delete from vt_insert_test", {},
          KEYSPACE_NAME, 'master',
          keyranges=[get_keyrange(shard_names[self.shard_index])])
      kid_list = shard_kid_map[shard_names[self.shard_index]]
      for x in xrange(count):
        keyspace_id = kid_list[count%len(kid_list)]
        vtgate_conn._execute(
            "insert into vt_insert_test (msg, keyspace_id) values (%(msg)s, %(keyspace_id)s)",
            {'msg': 'test %s' % x, 'keyspace_id': keyspace_id},
            KEYSPACE_NAME, 'master', keyspace_ids=[pack_kid(keyspace_id)])
      vtgate_conn.commit()
      vtgate_conn.begin()
      vtgate_conn._execute(
          "delete from vt_insert_test", {},
          KEYSPACE_NAME, 'master',
          keyranges=[get_keyrange(shard_names[self.shard_index])])
      vtgate_conn.rollback()
      results, rowcount = vtgate_conn._execute(
          "select * from vt_insert_test", {},
          KEYSPACE_NAME, 'master',
          keyranges=[get_keyrange(shard_names[self.shard_index])])[:2]
      logging.debug("ROLLBACK TEST rowcount %d count %d" % (rowcount, count))
      self.assertEqual(rowcount, count, "Fetched rows(%d) != inserted rows(%d), rollback didn't work" % (rowcount, count))
    except Exception, e:
      logging.debug("Write failed with error %s" % str(e))
      raise


  def test_execute_entity_ids(self):
    try:
      vtgate_conn = get_connection()
      count = 10
      vtgate_conn.begin()
      vtgate_conn._execute(
          "delete from vt_a", {},
          KEYSPACE_NAME, 'master',
          keyranges=[get_keyrange(shard_names[self.shard_index])])
      eid_map = {}
      kid_list = shard_kid_map[shard_names[self.shard_index]]
      for x in xrange(count):
        keyspace_id = kid_list[x%len(kid_list)]
        eid_map[x] = pack_kid(keyspace_id)
        vtgate_conn._execute(
            "insert into vt_a (eid, id, keyspace_id) \
             values (%(eid)s, %(id)s, %(keyspace_id)s)",
            {'eid': x, 'id': x, 'keyspace_id': keyspace_id},
            KEYSPACE_NAME, 'master', keyspace_ids=[pack_kid(keyspace_id)])
      vtgate_conn.commit()
      results, rowcount, _, _ = vtgate_conn._execute_entity_ids(
          "select * from vt_a", {},
          KEYSPACE_NAME, 'master', eid_map, 'id')
      self.assertEqual(rowcount, count, "entity_ids works")
    except Exception, e:
      self.fail("Execute entity ids failed with error %s %s" %
                (str(e),
                 traceback.print_exc()))

  def test_batch_read(self):
    try:
      vtgate_conn = get_connection()
      count = 10
      vtgate_conn.begin()
      vtgate_conn._execute(
          "delete from vt_insert_test", {},
          KEYSPACE_NAME, 'master',
          keyranges=[get_keyrange(shard_names[self.shard_index])])
      kid_list = shard_kid_map[shard_names[self.shard_index]]
      for x in xrange(count):
        keyspace_id = kid_list[x%len(kid_list)]
        vtgate_conn._execute(
            "insert into vt_insert_test (msg, keyspace_id) values (%(msg)s, %(keyspace_id)s)",
            {'msg': 'test %s' % x, 'keyspace_id': keyspace_id},
            KEYSPACE_NAME, 'master', keyspace_ids=[pack_kid(keyspace_id)])
      vtgate_conn.commit()
      vtgate_conn.begin()
      vtgate_conn._execute(
          "delete from vt_a", {},
          KEYSPACE_NAME, 'master',
          keyranges=[get_keyrange(shard_names[self.shard_index])])
      for x in xrange(count):
        keyspace_id = kid_list[x%len(kid_list)]
        vtgate_conn._execute(
            "insert into vt_a (eid, id, keyspace_id) \
             values (%(eid)s, %(id)s, %(keyspace_id)s)",
            {'eid': x, 'id': x, 'keyspace_id': keyspace_id},
            KEYSPACE_NAME, 'master', keyspace_ids=[pack_kid(keyspace_id)])
      vtgate_conn.commit()
      rowsets = vtgate_conn._execute_batch(
          ["select * from vt_insert_test",
           "select * from vt_a"], [{}, {}],
          KEYSPACE_NAME, 'master', keyspace_ids=[pack_kid(kid) for kid in kid_list])
      self.assertEqual(rowsets[0][1], count)
      self.assertEqual(rowsets[1][1], count)
    except Exception, e:
      self.fail("Write failed with error %s %s" % (str(e),
                                                   traceback.print_exc()))

  def test_batch_write(self):
    try:
      vtgate_conn = get_connection()
      count = 10
      query_list = []
      bind_vars_list = []
      query_list.append("delete from vt_insert_test")
      bind_vars_list.append({})
      kid_list = shard_kid_map[shard_names[self.shard_index]]
      for x in xrange(count):
        keyspace_id = kid_list[x%len(kid_list)]
        query_list.append("insert into vt_insert_test (msg, keyspace_id) values (%(msg)s, %(keyspace_id)s)")
        bind_vars_list.append({'msg': 'test %s' % x, 'keyspace_id': keyspace_id})
      query_list.append("delete from vt_a")
      bind_vars_list.append({})
      for x in xrange(count):
        keyspace_id = kid_list[x%len(kid_list)]
        query_list.append("insert into vt_a (eid, id, keyspace_id) values (%(eid)s, %(id)s, %(keyspace_id)s)")
        bind_vars_list.append({'eid': x, 'id': x, 'keyspace_id': keyspace_id})
      vtgate_conn.begin()
      vtgate_conn._execute_batch(
          query_list, bind_vars_list,
          KEYSPACE_NAME, 'master', keyspace_ids=[pack_kid(kid) for kid in kid_list])
      vtgate_conn.commit()
      results, rowcount, _, _ = vtgate_conn._execute(
          "select * from vt_insert_test", {},
          KEYSPACE_NAME, 'master',
          keyranges=[get_keyrange(shard_names[self.shard_index])])
      self.assertEqual(rowcount, count)
      results, rowcount, _, _ = vtgate_conn._execute(
          "select * from vt_a", {},
          KEYSPACE_NAME, 'master',
          keyranges=[get_keyrange(shard_names[self.shard_index])])
      self.assertEqual(rowcount, count)
    except Exception, e:
      self.fail("Write failed with error %s" % str(e))

  def test_streaming_fetchsubset(self):
    try:
      count = 100
      do_write(count, self.shard_index)
      # Fetch a subset of the total size.
      vtgate_conn = get_connection()
      stream_cursor = vtgate_cursor.StreamVTGateCursor(
          vtgate_conn,
          KEYSPACE_NAME, 'master',
          keyranges=[get_keyrange(shard_names[self.shard_index])])
      stream_cursor.execute("select * from vt_insert_test", {})
      fetch_size = 10
      rows = stream_cursor.fetchmany(size=fetch_size)
      rowcount = 0
      for r in rows:
        rowcount +=1
      self.assertEqual(rowcount, fetch_size)
      stream_cursor.close()
    except Exception, e:
      self.fail("Failed with error %s %s" % (str(e), traceback.print_exc()))

  def test_streaming_fetchall(self):
    try:
      count = 100
      do_write(count, self.shard_index)
      # Fetch all.
      vtgate_conn = get_connection()
      stream_cursor = vtgate_cursor.StreamVTGateCursor(
          vtgate_conn,
          KEYSPACE_NAME, 'master',
          keyranges=[get_keyrange(shard_names[self.shard_index])])
      stream_cursor.execute("select * from vt_insert_test", {})
      rows = stream_cursor.fetchall()
      rowcount = 0
      for r in rows:
        rowcount +=1
      self.assertEqual(rowcount, count)
      stream_cursor.close()
    except Exception, e:
      self.fail("Failed with error %s %s" % (str(e), traceback.print_exc()))

  def test_streaming_fetchone(self):
    try:
      count = 100
      do_write(count, self.shard_index)
      # Fetch one.
      vtgate_conn = get_connection()
      stream_cursor = vtgate_cursor.StreamVTGateCursor(
          vtgate_conn,
          KEYSPACE_NAME, 'master',
          keyranges=[get_keyrange(shard_names[self.shard_index])])
      stream_cursor.execute("select * from vt_insert_test", {})
      rows = stream_cursor.fetchone()
      self.assertTrue(type(rows) == tuple, "Received a valid row")
      stream_cursor.close()
    except Exception, e:
      self.fail("Failed with error %s %s" % (str(e), traceback.print_exc()))

  def test_streaming_zero_results(self):
    try:
      vtgate_conn = get_connection()
      vtgate_conn.begin()
      vtgate_conn._execute("delete from vt_insert_test", {},
                           KEYSPACE_NAME, 'master',
                           keyranges=[get_keyrange(shard_names[self.shard_index])])
      vtgate_conn.commit()
      # After deletion, should result zero.
      stream_cursor = vtgate_cursor.StreamVTGateCursor(
          vtgate_conn,
          KEYSPACE_NAME, 'master',
          keyranges=[get_keyrange(shard_names[self.shard_index])])
      stream_cursor.execute("select * from vt_insert_test", {})
      rows = stream_cursor.fetchall()
      rowcount = 0
      for r in rows:
        rowcount +=1
      self.assertEqual(rowcount, 0)
    except Exception, e:
      self.fail("Failed with error %s %s" % (str(e), traceback.print_exc()))

  def test_interleaving(self):
    tablet_type = "master"
    try:
      vtgate_conn = get_connection()
      vtgate_conn.begin()
      vtgate_conn._execute(
          "delete from vt_insert_test", {},
          KEYSPACE_NAME, tablet_type,
          keyranges=[get_keyrange(shard_names[self.shard_index])])
      kid_list = shard_kid_map[shard_names[self.shard_index]]
      count = len(kid_list)
      for x in xrange(count):
        keyspace_id = kid_list[x]
        vtgate_conn._execute(
            "insert into vt_insert_test (msg, keyspace_id) values (%(msg)s, %(keyspace_id)s)",
            {'msg': 'test %s' % x, 'keyspace_id': keyspace_id},
            KEYSPACE_NAME, tablet_type, keyspace_ids=[pack_kid(keyspace_id)])
      vtgate_conn.commit()
      vtgate_conn2 = get_connection()
      query = "select keyspace_id from vt_insert_test where keyspace_id = %(kid)s"
      thd = threading.Thread(target=self._query_lots, args=(
          vtgate_conn2,
          query,
          {'kid': kid_list[0]},
          KEYSPACE_NAME,
          tablet_type,
          [pack_kid(kid_list[0])]))
      thd.start()
      for i in xrange(count):
        (result, _, _, _) = vtgate_conn._execute(query,
            {'kid':kid_list[i]},
            KEYSPACE_NAME, tablet_type,
            keyspace_ids=[pack_kid(kid_list[i])])
        self.assertEqual(result, [(kid_list[i],)])
        if i % 10 == 0:
          vtgate_conn._stream_execute(query, {'kid':kid_list[i]}, KEYSPACE_NAME,
                                      tablet_type,
                                      keyspace_ids=[pack_kid(kid_list[i])])
          while 1:
            result = vtgate_conn._stream_next()
            if not result:
              break
            self.assertEqual(result, (kid_list[i],))
      thd.join()
    except Exception, e:
      self.fail("Failed with error %s %s" % (str(e), traceback.print_exc()))

  def _query_lots(self,
                  conn,
                  query,
                  bind_vars,
                  keyspace_name,
                  tablet_type,
                  keyspace_ids):
    for i in xrange(500):
      (result, _, _, _) = conn._execute(query, bind_vars,
                                        keyspace_name,
                                        tablet_type,
                                        keyspace_ids=keyspace_ids)
      self.assertEqual(result, [tuple(bind_vars.values())])


class TestFailures(unittest.TestCase):
  def setUp(self):
    self.shard_index = 1
    self.master_tablet = shard_1_master
    self.replica_tablet = shard_1_replica

  def test_tablet_restart_read(self):
    try:
      vtgate_conn = get_connection()
    except Exception, e:
      self.fail("Connection to vtgate failed with error %s" % (str(e)))
    self.replica_tablet.kill_vttablet()
    with self.assertRaises(dbexceptions.DatabaseError):
      vtgate_conn._execute(
          "select 1 from vt_insert_test", {},
          KEYSPACE_NAME, 'replica',
          keyranges=[get_keyrange(shard_names[self.shard_index])])
    proc = self.replica_tablet.start_vttablet()
    try:
      results = vtgate_conn._execute(
          "select 1 from vt_insert_test", {},
          KEYSPACE_NAME, 'replica',
          keyranges=[get_keyrange(shard_names[self.shard_index])])
    except Exception, e:
      self.fail("Communication with shard %s replica failed with error %s" %
                (shard_names[self.shard_index], str(e)))

  def test_vtgate_restart_read(self):
    global vtgate_server, vtgate_port
    try:
      vtgate_conn = get_connection()
    except Exception, e:
      self.fail("Connection to vtgate failed with error %s" % (str(e)))
    utils.vtgate_kill(vtgate_server)
    with self.assertRaises(dbexceptions.OperationalError):
      vtgate_conn._execute(
          "select 1 from vt_insert_test", {},
          KEYSPACE_NAME, 'replica',
          keyranges=[get_keyrange(shard_names[self.shard_index])])
    vtgate_server, vtgate_port = utils.vtgate_start(vtgate_port)
    vtgate_conn = get_connection()
    try:
      results = vtgate_conn._execute(
          "select 1 from vt_insert_test", {},
          KEYSPACE_NAME, 'replica',
          keyranges=[get_keyrange(shard_names[self.shard_index])])
    except Exception, e:
      self.fail("Communication with shard %s replica failed with error %s" %
                (shard_names[self.shard_index], str(e)))

  def test_tablet_restart_stream_execute(self):
    try:
      vtgate_conn = get_connection()
    except Exception, e:
      self.fail("Connection to vtgate failed with error %s" % (str(e)))
    stream_cursor = vtgate_cursor.StreamVTGateCursor(
        vtgate_conn, KEYSPACE_NAME, 'replica',
        keyranges=[get_keyrange(shard_names[self.shard_index])])
    self.replica_tablet.kill_vttablet()
    with self.assertRaises(dbexceptions.DatabaseError):
      stream_cursor.execute("select * from vt_insert_test", {})
    proc = self.replica_tablet.start_vttablet()
    self.replica_tablet.wait_for_vttablet_state('SERVING')
    try:
      stream_cursor.execute("select * from vt_insert_test", {})
    except Exception, e:
      self.fail("Communication with shard0 replica failed with error %s" %
                str(e))

  def test_vtgate_restart_stream_execute(self):
    global vtgate_server, vtgate_port
    try:
      vtgate_conn = get_connection()
    except Exception, e:
      self.fail("Connection to vtgate failed with error %s" % (str(e)))
    stream_cursor = vtgate_conn.cursor(
        vtgate_cursor.StreamVTGateCursor, vtgate_conn,
        KEYSPACE_NAME, 'replica',
        keyranges=[get_keyrange(shard_names[self.shard_index])])
    utils.vtgate_kill(vtgate_server)
    with self.assertRaises(dbexceptions.OperationalError):
      stream_cursor.execute("select * from vt_insert_test", {})
    vtgate_server, vtgate_port = utils.vtgate_start(vtgate_port)
    vtgate_conn = get_connection()
    stream_cursor = vtgate_conn.cursor(
        vtgate_cursor.StreamVTGateCursor, vtgate_conn,
        KEYSPACE_NAME, 'replica',
        keyranges=[get_keyrange(shard_names[self.shard_index])])
    try:
      stream_cursor.execute("select * from vt_insert_test", {})
    except Exception, e:
      self.fail("Communication with shard0 replica failed with error %s" %
                str(e))

  # vtgate begin doesn't make any back-end connections to
  # vttablet so the kill and restart shouldn't have any effect.
  def test_tablet_restart_begin(self):
    try:
      vtgate_conn = get_connection()
    except Exception, e:
      self.fail("Connection to vtgate failed with error %s" % str(e))
    self.master_tablet.kill_vttablet()
    vtgate_conn.begin()
    proc = self.master_tablet.start_vttablet()
    vtgate_conn.begin()
    # this succeeds only if retry_count > 0
    vtgate_conn._execute(
        "delete from vt_insert_test", {},
        KEYSPACE_NAME, 'master',
        keyranges=[get_keyrange(shard_names[self.shard_index])])
    vtgate_conn.commit()

  def test_vtgate_restart_begin(self):
    global vtgate_server, vtgate_port
    try:
      vtgate_conn = get_connection()
    except Exception, e:
      self.fail("Connection to vtgate failed with error %s" % str(e))
    utils.vtgate_kill(vtgate_server)
    with self.assertRaises(dbexceptions.OperationalError):
      vtgate_conn.begin()
    vtgate_server, vtgate_port = utils.vtgate_start(vtgate_port)
    vtgate_conn = get_connection()
    vtgate_conn.begin()

  def test_tablet_fail_write(self):
    try:
      vtgate_conn = get_connection()
    except Exception, e:
      self.fail("Connection to shard0 master failed with error %s" % str(e))
    with self.assertRaises(dbexceptions.DatabaseError):
      vtgate_conn.begin()
      self.master_tablet.kill_vttablet()
      vtgate_conn._execute(
          "delete from vt_insert_test", {},
          KEYSPACE_NAME, 'master',
          keyranges=[get_keyrange(shard_names[self.shard_index])])
      vtgate_conn.commit()
    proc = self.master_tablet.start_vttablet()
    vtgate_conn.begin()
    vtgate_conn._execute(
        "delete from vt_insert_test", {},
        KEYSPACE_NAME, 'master',
        keyranges=[get_keyrange(shard_names[self.shard_index])])
    vtgate_conn.commit()

  def test_error_on_dml(self):
    try:
      vtgate_conn = get_connection()
    except Exception, e:
      self.fail("Connection to shard0 master failed with error %s" % str(e))
    vtgate_conn.begin()
    keyspace_id = shard_kid_map[shard_names[
        (self.shard_index+1)%len(shard_names)
        ]][0]
    with self.assertRaises(dbexceptions.DatabaseError):
      vtgate_conn._execute(
          "insert into vt_insert_test values(:msg, :keyspace_id)",
          {"msg": "test4", "keyspace_id": keyspace_id}, KEYSPACE_NAME, 'master',
<<<<<<< HEAD
          keyranges=[keyrange.KeyRange(shard_names[self.shard_index])])
    if conn_class == vtgatev2:
      transaction_id = vtgate_conn.session["ShardSessions"][0]["TransactionId"]
    else:
      transaction_id = vtgate_conn.session.shard_sessions[0].transaction_id
    self.assertTrue(transaction_id != 0)
=======
          keyranges=[get_keyrange(shard_names[self.shard_index])])
    self.assertTrue(vtgate_conn.session["ShardSessions"][0]["TransactionId"] != 0)
>>>>>>> 3d691174
    vtgate_conn.commit()

  def test_vtgate_fail_write(self):
    global vtgate_server, vtgate_port
    try:
      vtgate_conn = get_connection()
    except Exception, e:
      self.fail("Connection to shard0 master failed with error %s" % str(e))
    with self.assertRaises(dbexceptions.OperationalError):
      vtgate_conn.begin()
      utils.vtgate_kill(vtgate_server)
      vtgate_conn._execute(
          "delete from vt_insert_test", {},
          KEYSPACE_NAME, 'master',
          keyranges=[get_keyrange(shard_names[self.shard_index])])
      vtgate_conn.commit()
    vtgate_server, vtgate_port = utils.vtgate_start(vtgate_port)
    try:
      vtgate_conn = get_connection()
    except Exception, e:
      self.fail("Connection to shard0 master failed with error %s" % str(e))
    vtgate_conn.begin()
    vtgate_conn._execute(
        "delete from vt_insert_test", {},
        KEYSPACE_NAME, 'master',
        keyranges=[get_keyrange(shard_names[self.shard_index])])
    vtgate_conn.commit()

  # test timeout between py client and vtgate
  # the default timeout is 10 seconds
  def test_vtgate_timeout(self):
    try:
      vtgate_conn = get_connection()
    except Exception, e:
      self.fail("Connection to vtgate failed with error %s" % str(e))
    with self.assertRaises(dbexceptions.TimeoutError):
      vtgate_conn._execute(
          "select sleep(12) from dual", {},
          KEYSPACE_NAME, 'replica',
          keyranges=[get_keyrange(shard_names[self.shard_index])])

    try:
      vtgate_conn = get_connection()
    except Exception, e:
      self.fail("Connection to vtgate failed with error %s" % str(e))
    with self.assertRaises(dbexceptions.TimeoutError):
      vtgate_conn._execute(
          "select sleep(12) from dual", {},
          KEYSPACE_NAME, 'master',
          keyranges=[get_keyrange(shard_names[self.shard_index])])
     # Currently this is causing vttablet to become unreachable at
     # the timeout boundary and kill any query being executed
     # at the time. Prevent flakiness in other tests by sleeping
     # until the query times out.
     # TODO fix b/17733518
    time.sleep(3)

  # test timeout between vtgate and vttablet
  # the default timeout is 5 seconds
  def test_tablet_timeout(self):
    try:
      vtgate_conn = get_connection()
    except Exception, e:
      self.fail("Connection to vtgate failed with error %s" % str(e))
    with self.assertRaises(dbexceptions.DatabaseError):
      vtgate_conn.begin()
      vtgate_conn._execute(
          "select sleep(7) from dual", {},
          KEYSPACE_NAME, 'replica',
          keyranges=[get_keyrange(shard_names[self.shard_index])])

    try:
      vtgate_conn = get_connection()
    except Exception, e:
      self.fail("Connection to vtgate failed with error %s" % str(e))
    with self.assertRaises(dbexceptions.DatabaseError):
      vtgate_conn.begin()
      vtgate_conn._execute(
          "select sleep(7) from dual", {},
          KEYSPACE_NAME, 'master',
          keyranges=[get_keyrange(shard_names[self.shard_index])])

  def test_restart_mysql_failure(self):
    try:
      vtgate_conn = get_connection()
    except Exception, e:
      self.fail("Connection to vtgate failed with error %s" % str(e))
    utils.wait_procs([self.replica_tablet.shutdown_mysql(),])
    with self.assertRaises(dbexceptions.DatabaseError):
      vtgate_conn._execute(
          "select 1 from vt_insert_test", {},
          KEYSPACE_NAME, 'replica',
          keyranges=[get_keyrange(shard_names[self.shard_index])])
    utils.wait_procs([self.replica_tablet.start_mysql(),])
    self.replica_tablet.kill_vttablet()
    self.replica_tablet.start_vttablet()
    self.replica_tablet.wait_for_vttablet_state('SERVING')
    vtgate_conn._execute(
        "select 1 from vt_insert_test", {},
        KEYSPACE_NAME, 'replica',
        keyranges=[get_keyrange(shard_names[self.shard_index])])

  # FIXME(shrutip): this test is basically just testing that
  # txn pool full error doesn't get thrown anymore with vtgate.
  # vtgate retries for this condition. Not a very high value
  # test at this point, could be removed if there is coverage at vtgate level.
  def test_retry_txn_pool_full(self):
    vtgate_conn = get_connection()
    vtgate_conn._execute(
        "set vt_transaction_cap=1", {},
        KEYSPACE_NAME, 'master',
        keyranges=[get_keyrange(shard_names[self.shard_index])])
    vtgate_conn.begin()
    vtgate_conn2 = get_connection()
    vtgate_conn2.begin()
    vtgate_conn.commit()
    vtgate_conn._execute(
        "set vt_transaction_cap=20", {},
        KEYSPACE_NAME, 'master',
        keyranges=[get_keyrange(shard_names[self.shard_index])])
    vtgate_conn.begin()
    vtgate_conn._execute(
        "delete from vt_insert_test", {},
        KEYSPACE_NAME, 'master',
        keyranges=[get_keyrange(shard_names[self.shard_index])])
    vtgate_conn.commit()


class TestAuthentication(unittest.TestCase):

  def setUp(self):
    global vtgate_server, vtgate_port
    self.shard_index = 1
    self.replica_tablet = shard_1_replica
    self.replica_tablet.kill_vttablet()
    self.replica_tablet.start_vttablet(auth=True)
    utils.vtgate_kill(vtgate_server)
    vtgate_server, vtgate_port = utils.vtgate_start(auth=True)
    credentials_file_name = os.path.join(environment.vttop, 'test', 'test_data',
                                         'authcredentials_test.json')
    credentials_file = open(credentials_file_name, 'r')
    credentials = json.load(credentials_file)
    self.user = str(credentials.keys()[0])
    self.password = str(credentials[self.user][0])
    self.secondary_password = str(credentials[self.user][1])

  def test_correct_credentials(self):
    try:
      vtgate_conn = get_connection(user=self.user,
                                    password=self.password)
    finally:
      vtgate_conn.close()

  def test_secondary_credentials(self):
    try:
      vtgate_conn = get_connection(user=self.user,
                                    password=self.secondary_password)
    finally:
      vtgate_conn.close()

  def test_incorrect_user(self):
    with self.assertRaises(dbexceptions.OperationalError):
      vtgate_conn = get_connection(user="romek", password="ma raka")

  def test_incorrect_credentials(self):
    with self.assertRaises(dbexceptions.OperationalError):
      vtgate_conn = get_connection(user=self.user, password="ma raka")

  def test_challenge_is_used(self):
    vtgate_conn = get_connection(user=self.user, password=self.password)
    challenge = ""
    proof =  "%s %s" %(self.user, hmac.HMAC(self.password,
                                            challenge).hexdigest())
    self.assertRaises(gorpc.AppError, vtgate_conn.client.call,
                      'AuthenticatorCRAMMD5.Authenticate', {"Proof": proof})

  def test_only_few_requests_are_allowed(self):
    vtgate_conn = get_connection(user=self.user,
                                  password=self.password)
    for i in range(4):
      try:
        vtgate_conn.client.call('AuthenticatorCRAMMD5.GetNewChallenge',
                                 "")
      except gorpc.GoRpcError:
        break
    else:
      self.fail("Too many requests were allowed (%s)." % (i + 1))


if __name__ == '__main__':
  utils.main()<|MERGE_RESOLUTION|>--- conflicted
+++ resolved
@@ -707,17 +707,12 @@
       vtgate_conn._execute(
           "insert into vt_insert_test values(:msg, :keyspace_id)",
           {"msg": "test4", "keyspace_id": keyspace_id}, KEYSPACE_NAME, 'master',
-<<<<<<< HEAD
-          keyranges=[keyrange.KeyRange(shard_names[self.shard_index])])
+          keyranges=[get_keyrange(shard_names[self.shard_index])])
     if conn_class == vtgatev2:
       transaction_id = vtgate_conn.session["ShardSessions"][0]["TransactionId"]
     else:
       transaction_id = vtgate_conn.session.shard_sessions[0].transaction_id
     self.assertTrue(transaction_id != 0)
-=======
-          keyranges=[get_keyrange(shard_names[self.shard_index])])
-    self.assertTrue(vtgate_conn.session["ShardSessions"][0]["TransactionId"] != 0)
->>>>>>> 3d691174
     vtgate_conn.commit()
 
   def test_vtgate_fail_write(self):
