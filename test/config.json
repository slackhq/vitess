--- conflicted
+++ resolved
@@ -252,8 +252,6 @@
 			"RetryMax": 0,
 			"Tags": []
 		},
-<<<<<<< HEAD
-=======
 		"backup_transform": {
 			"File": "backup_transform_test.go",
 			"Args": ["vitess.io/vitess/go/test/endtoend/backuptransform"],
@@ -263,7 +261,6 @@
 			"RetryMax": 0,
 			"Tags": []
 		},
->>>>>>> f495d27e
 		"prepare_statement": {
 			"File": "stmt_methods_test.go",
 			"Args": ["vitess.io/vitess/go/test/endtoend/preparestmt"],
