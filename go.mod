--- conflicted
+++ resolved
@@ -1,10 +1,6 @@
 module vitess.io/vitess
 
-<<<<<<< HEAD
-go 1.23.8
-=======
 go 1.23.10
->>>>>>> 9c30117e
 
 require (
 	cloud.google.com/go/storage v1.43.0
@@ -70,15 +66,6 @@
 	go.etcd.io/etcd/client/pkg/v3 v3.5.16
 	go.etcd.io/etcd/client/v3 v3.5.16
 	go.uber.org/mock v0.2.0
-<<<<<<< HEAD
-	golang.org/x/crypto v0.35.0 // indirect
-	golang.org/x/mod v0.21.0 // indirect
-	golang.org/x/net v0.36.0
-	golang.org/x/oauth2 v0.23.0
-	golang.org/x/sys v0.30.0
-	golang.org/x/term v0.29.0
-	golang.org/x/text v0.22.0 // indirect
-=======
 	golang.org/x/crypto v0.36.0 // indirect
 	golang.org/x/mod v0.21.0 // indirect
 	golang.org/x/net v0.38.0
@@ -86,7 +73,6 @@
 	golang.org/x/sys v0.31.0
 	golang.org/x/term v0.30.0
 	golang.org/x/text v0.23.0 // indirect
->>>>>>> 9c30117e
 	golang.org/x/time v0.6.0
 	golang.org/x/tools v0.25.0
 	google.golang.org/api v0.197.0
@@ -122,11 +108,7 @@
 	github.com/xlab/treeprint v1.2.0
 	go.uber.org/goleak v1.3.0
 	golang.org/x/exp v0.0.0-20240909161429-701f63a606c0
-<<<<<<< HEAD
-	golang.org/x/sync v0.11.0
-=======
 	golang.org/x/sync v0.12.0
->>>>>>> 9c30117e
 	gonum.org/v1/gonum v0.14.0
 	modernc.org/sqlite v1.33.1
 )
