module vitess.io/vitess

<<<<<<< HEAD
go 1.22.5
=======
go 1.22.8
>>>>>>> 087964bd

require (
	cloud.google.com/go/storage v1.39.0
	github.com/AdaLogics/go-fuzz-headers v0.0.0-20230811130428-ced1acdcaa24
	github.com/Azure/azure-pipeline-go v0.2.3
	github.com/Azure/azure-storage-blob-go v0.15.0
	github.com/DataDog/datadog-go v4.8.3+incompatible
	github.com/HdrHistogram/hdrhistogram-go v0.9.0 // indirect
	github.com/aquarapid/vaultlib v0.5.1
	github.com/armon/go-metrics v0.4.1 // indirect
	github.com/aws/aws-sdk-go v1.50.32
	github.com/buger/jsonparser v1.1.1
	github.com/cespare/xxhash/v2 v2.2.0
	github.com/corpix/uarand v0.1.1 // indirect
	github.com/dave/jennifer v1.7.0
	github.com/evanphx/json-patch v5.9.0+incompatible
	github.com/fsnotify/fsnotify v1.7.0
	github.com/go-sql-driver/mysql v1.7.1
	github.com/golang/glog v1.2.0
	github.com/golang/protobuf v1.5.4
	github.com/golang/snappy v0.0.4
	github.com/google/go-cmp v0.6.0
	github.com/google/shlex v0.0.0-20191202100458-e7afc7fbc510
	github.com/google/uuid v1.6.0
	github.com/gorilla/handlers v1.5.2
	github.com/gorilla/mux v1.8.1
	github.com/grpc-ecosystem/go-grpc-middleware v1.4.0
	github.com/grpc-ecosystem/go-grpc-prometheus v1.2.0
	github.com/hashicorp/consul/api v1.28.2
	github.com/hashicorp/go-immutable-radix v1.3.1 // indirect
	github.com/hashicorp/serf v0.10.1 // indirect
	github.com/icrowley/fake v0.0.0-20180203215853-4178557ae428
	github.com/jmespath/go-jmespath v0.4.0 // indirect
	github.com/klauspost/compress v1.17.7
	github.com/klauspost/pgzip v1.2.6
	github.com/krishicks/yaml-patch v0.0.10
	github.com/magiconair/properties v1.8.7 // indirect
	github.com/minio/minio-go v0.0.0-20190131015406-c8a261de75c1
	github.com/montanaflynn/stats v0.7.1
	github.com/olekukonko/tablewriter v0.0.5
	github.com/opentracing-contrib/go-grpc v0.0.0-20210225150812-73cb765af46e
	github.com/opentracing/opentracing-go v1.2.0
	github.com/patrickmn/go-cache v2.1.0+incompatible
	github.com/philhofer/fwd v1.1.2 // indirect
	github.com/pierrec/lz4 v2.6.1+incompatible
	github.com/pires/go-proxyproto v0.7.0
	github.com/pkg/errors v0.9.1
	github.com/planetscale/pargzip v0.0.0-20201116224723-90c7fc03ea8a
	github.com/planetscale/vtprotobuf v0.5.0
	github.com/prometheus/client_golang v1.19.0
	github.com/prometheus/common v0.49.0 // indirect
	github.com/sjmudd/stopwatch v0.1.1
	github.com/soheilhy/cmux v0.1.5
	github.com/spf13/cobra v1.8.0
	github.com/spf13/pflag v1.0.5
	github.com/spf13/viper v1.18.2
	github.com/stretchr/testify v1.9.0
	github.com/tchap/go-patricia v2.3.0+incompatible
	github.com/tidwall/gjson v1.17.1
	github.com/tinylib/msgp v1.1.9 // indirect
	github.com/uber/jaeger-client-go v2.30.0+incompatible
	github.com/uber/jaeger-lib v2.4.1+incompatible // indirect
	github.com/yudai/golcs v0.0.0-20170316035057-ecda9a501e82
	github.com/z-division/go-zookeeper v1.0.0
	go.etcd.io/etcd/api/v3 v3.5.12
	go.etcd.io/etcd/client/pkg/v3 v3.5.12
	go.etcd.io/etcd/client/v3 v3.5.12
	go.uber.org/mock v0.2.0
	golang.org/x/crypto v0.23.0 // indirect
	golang.org/x/mod v0.16.0 // indirect
	golang.org/x/net v0.25.0
	golang.org/x/oauth2 v0.18.0
	golang.org/x/sys v0.20.0
	golang.org/x/term v0.20.0
	golang.org/x/text v0.15.0 // indirect
	golang.org/x/time v0.5.0
	golang.org/x/tools v0.19.0
	google.golang.org/api v0.168.0
	google.golang.org/genproto v0.0.0-20240304212257-790db918fca8 // indirect
	google.golang.org/grpc v1.62.1
	google.golang.org/grpc/cmd/protoc-gen-go-grpc v1.3.0
	google.golang.org/grpc/examples v0.0.0-20210430044426-28078834f35b
	google.golang.org/protobuf v1.33.0
	gopkg.in/DataDog/dd-trace-go.v1 v1.61.0
	gopkg.in/asn1-ber.v1 v1.0.0-20181015200546-f715ec2f112d // indirect
	gopkg.in/ldap.v2 v2.5.1
	sigs.k8s.io/yaml v1.4.0
)

require (
	github.com/Shopify/toxiproxy/v2 v2.8.0
	github.com/bndr/gotabulate v1.1.2
	github.com/gammazero/deque v0.2.1
	github.com/google/safehtml v0.1.0
	github.com/hashicorp/go-cleanhttp v0.5.2
	github.com/hashicorp/go-version v1.6.0
	github.com/kr/pretty v0.3.1
	github.com/kr/text v0.2.0
	github.com/mitchellh/mapstructure v1.5.0
	github.com/nsf/jsondiff v0.0.0-20210926074059-1e845ec5d249
	github.com/slackhq/vitess-addons v0.19.3
	github.com/slok/noglog v0.2.0
	github.com/spf13/afero v1.11.0
	github.com/spf13/jwalterweatherman v1.1.0
	github.com/xlab/treeprint v1.2.0
	go.uber.org/goleak v1.3.0
	go.uber.org/zap v1.27.0
	golang.org/x/exp v0.0.0-20240222234643-814bf88cf225
	golang.org/x/sync v0.6.0
	gonum.org/v1/gonum v0.14.0
	modernc.org/sqlite v1.29.2
)

require (
	cloud.google.com/go v0.112.1 // indirect
	cloud.google.com/go/compute v1.25.0 // indirect
	cloud.google.com/go/compute/metadata v0.2.3 // indirect
	cloud.google.com/go/iam v1.1.6 // indirect
	github.com/DataDog/appsec-internal-go v1.5.0 // indirect
	github.com/DataDog/datadog-agent/pkg/obfuscate v0.51.1 // indirect
	github.com/DataDog/datadog-agent/pkg/remoteconfig/state v0.51.1 // indirect
	github.com/DataDog/datadog-go/v5 v5.5.0 // indirect
	github.com/DataDog/go-libddwaf/v2 v2.3.2 // indirect
	github.com/DataDog/go-sqllexer v0.0.11 // indirect
	github.com/DataDog/go-tuf v1.0.4-0.5.2-debug // indirect
	github.com/DataDog/sketches-go v1.4.4 // indirect
	github.com/Microsoft/go-winio v0.6.1 // indirect
	github.com/beorn7/perks v1.0.1 // indirect
	github.com/coreos/go-semver v0.3.1 // indirect
	github.com/coreos/go-systemd/v22 v22.5.0 // indirect
	github.com/cpuguy83/go-md2man/v2 v2.0.3 // indirect
	github.com/davecgh/go-spew v1.1.2-0.20180830191138-d8f796af33cc // indirect
	github.com/dustin/go-humanize v1.0.1 // indirect
	github.com/ebitengine/purego v0.6.1 // indirect
	github.com/fatih/color v1.16.0 // indirect
	github.com/felixge/httpsnoop v1.0.4 // indirect
	github.com/go-logr/logr v1.4.1 // indirect
	github.com/go-logr/stdr v1.2.2 // indirect
	github.com/gogo/protobuf v1.3.2 // indirect
	github.com/golang/groupcache v0.0.0-20210331224755-41bb18bfe9da // indirect
	github.com/google/s2a-go v0.1.7 // indirect
	github.com/googleapis/enterprise-certificate-proxy v0.3.2 // indirect
	github.com/googleapis/gax-go/v2 v2.12.2 // indirect
	github.com/hashicorp/errwrap v1.1.0 // indirect
	github.com/hashicorp/go-hclog v1.6.2 // indirect
	github.com/hashicorp/go-multierror v1.1.1 // indirect
	github.com/hashicorp/go-rootcerts v1.0.2 // indirect
	github.com/hashicorp/golang-lru v1.0.2 // indirect
	github.com/hashicorp/golang-lru/v2 v2.0.7 // indirect
	github.com/hashicorp/hcl v1.0.1-vault-5 // indirect
	github.com/inconshreveable/mousetrap v1.1.0 // indirect
	github.com/mattn/go-colorable v0.1.13 // indirect
	github.com/mattn/go-ieproxy v0.0.11 // indirect
	github.com/mattn/go-isatty v0.0.20 // indirect
	github.com/mattn/go-runewidth v0.0.15 // indirect
	github.com/mitchellh/go-homedir v1.1.0 // indirect
	github.com/ncruces/go-strftime v0.1.9 // indirect
	github.com/onsi/ginkgo v1.16.5 // indirect
	github.com/onsi/gomega v1.23.0 // indirect
	github.com/outcaste-io/ristretto v0.2.3 // indirect
	github.com/pelletier/go-toml/v2 v2.1.1 // indirect
	github.com/pmezard/go-difflib v1.0.1-0.20181226105442-5d4384ee4fb2 // indirect
	github.com/prometheus/client_model v0.6.0 // indirect
	github.com/prometheus/procfs v0.12.0 // indirect
	github.com/remyoudompheng/bigfft v0.0.0-20230129092748-24d4a6f8daec // indirect
	github.com/rivo/uniseg v0.4.7 // indirect
	github.com/rogpeppe/go-internal v1.12.0 // indirect
	github.com/russross/blackfriday/v2 v2.1.0 // indirect
	github.com/sagikazarmark/locafero v0.4.0 // indirect
	github.com/sagikazarmark/slog-shim v0.1.0 // indirect
	github.com/secure-systems-lab/go-securesystemslib v0.8.0 // indirect
	github.com/sourcegraph/conc v0.3.0 // indirect
	github.com/spf13/cast v1.6.0 // indirect
	github.com/subosito/gotenv v1.6.0 // indirect
	github.com/tidwall/match v1.1.1 // indirect
	github.com/tidwall/pretty v1.2.1 // indirect
	go.opencensus.io v0.24.0 // indirect
	go.opentelemetry.io/contrib/instrumentation/google.golang.org/grpc/otelgrpc v0.49.0 // indirect
	go.opentelemetry.io/contrib/instrumentation/net/http/otelhttp v0.49.0 // indirect
	go.opentelemetry.io/otel v1.24.0 // indirect
	go.opentelemetry.io/otel/metric v1.24.0 // indirect
	go.opentelemetry.io/otel/trace v1.24.0 // indirect
	go.uber.org/atomic v1.11.0 // indirect
	go.uber.org/multierr v1.11.0 // indirect
	golang.org/x/xerrors v0.0.0-20231012003039-104605ab7028 // indirect
	google.golang.org/appengine v1.6.8 // indirect
	google.golang.org/genproto/googleapis/api v0.0.0-20240304212257-790db918fca8 // indirect
	google.golang.org/genproto/googleapis/rpc v0.0.0-20240304212257-790db918fca8 // indirect
	gopkg.in/ini.v1 v1.67.0 // indirect
	gopkg.in/yaml.v2 v2.4.0 // indirect
	gopkg.in/yaml.v3 v3.0.1 // indirect
	modernc.org/gc/v3 v3.0.0-20240304020402-f0dba7c97c2b // indirect
	modernc.org/libc v1.41.0 // indirect
	modernc.org/mathutil v1.6.0 // indirect
	modernc.org/memory v1.7.2 // indirect
	modernc.org/strutil v1.2.0 // indirect
	modernc.org/token v1.1.0 // indirect
)<|MERGE_RESOLUTION|>--- conflicted
+++ resolved
@@ -1,10 +1,6 @@
 module vitess.io/vitess
 
-<<<<<<< HEAD
-go 1.22.5
-=======
 go 1.22.8
->>>>>>> 087964bd
 
 require (
 	cloud.google.com/go/storage v1.39.0
