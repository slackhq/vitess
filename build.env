# No shebang line as this script is sourced from an external shell.

# Copyright 2019 The Vitess Authors.
#
# Licensed under the Apache License, Version 2.0 (the "License");
# you may not use this file except in compliance with the License.
# You may obtain a copy of the License at
#
#     http://www.apache.org/licenses/LICENSE-2.0
#
# Unless required by applicable law or agreed to in writing, software
# distributed under the License is distributed on an "AS IS" BASIS,
# WITHOUT WARRANTIES OR CONDITIONS OF ANY KIND, either express or implied.
# See the License for the specific language governing permissions and
# limitations under the License.

source ./tools/shell_functions.inc

go version >/dev/null 2>&1 || fail "Go is not installed or is not in \$PATH. See https://vitess.io/contributing/build-from-source for install instructions."
<<<<<<< HEAD
goversion_min 1.22.5 || echo "Go version reported: `go version`. Version 1.22.5+ recommended. See https://vitess.io/contributing/build-from-source for install instructions."
=======
goversion_min 1.22.7 || echo "Go version reported: `go version`. Version 1.22.7+ recommended. See https://vitess.io/contributing/build-from-source for install instructions."
>>>>>>> bd4a868d

mkdir -p dist
mkdir -p bin
mkdir -p lib
mkdir -p vthook

export VTROOT="$PWD"
export VTDATAROOT="${VTDATAROOT:-${VTROOT}/vtdataroot}"
export PATH="$PWD/bin:$PATH"
export PROTOC_VER=21.3
export ZK_VER=${ZK_VERSION:-3.8.0}
export ETCD_VER=v3.5.6
export CONSUL_VER=1.11.4
export TOXIPROXY_VER=v2.7.0

mkdir -p "$VTDATAROOT"

# Set up required soft links.
# TODO(mberlin): Which of these can be deleted?
ln -snf "$PWD/go/vt/zkctl/zksrv.sh" bin/zksrv.sh
ln -snf "$PWD/test/vthook-test.sh" vthook/test.sh

# install git hooks

mkdir -p .git/hooks
ln -sf "$PWD/misc/git/pre-commit" .git/hooks/pre-commit
ln -sf "$PWD/misc/git/commit-msg" .git/hooks/commit-msg
git config core.hooksPath .git/hooks
export EXTRA_BIN=$PWD/test/bin

# support private github.com/slackhq/vitess-addons repo
if [[ -n "${GH_ACCESS_TOKEN}" ]]; then
  export GOPRIVATE=github.com/slackhq/vitess-addons
  git config --global url.https://${GH_ACCESS_TOKEN}@github.com/.insteadOf https://github.com/
fi<|MERGE_RESOLUTION|>--- conflicted
+++ resolved
@@ -17,11 +17,7 @@
 source ./tools/shell_functions.inc
 
 go version >/dev/null 2>&1 || fail "Go is not installed or is not in \$PATH. See https://vitess.io/contributing/build-from-source for install instructions."
-<<<<<<< HEAD
-goversion_min 1.22.5 || echo "Go version reported: `go version`. Version 1.22.5+ recommended. See https://vitess.io/contributing/build-from-source for install instructions."
-=======
 goversion_min 1.22.7 || echo "Go version reported: `go version`. Version 1.22.7+ recommended. See https://vitess.io/contributing/build-from-source for install instructions."
->>>>>>> bd4a868d
 
 mkdir -p dist
 mkdir -p bin
@@ -53,7 +49,7 @@
 export EXTRA_BIN=$PWD/test/bin
 
 # support private github.com/slackhq/vitess-addons repo
+export GOPRIVATE=github.com/slackhq/vitess-addons
 if [[ -n "${GH_ACCESS_TOKEN}" ]]; then
-  export GOPRIVATE=github.com/slackhq/vitess-addons
   git config --global url.https://${GH_ACCESS_TOKEN}@github.com/.insteadOf https://github.com/
 fi